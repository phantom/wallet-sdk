--- conflicted
+++ resolved
@@ -343,15 +343,9 @@
       } = {
         organizationId: this.config.organizationId,
         walletId: walletId,
-<<<<<<< HEAD
-        transaction: augmentedTransaction, // Use augmented transaction
-=======
         // For EVM transactions, use the object format with kind and bytes
         // For other chains, use the string directly
-        transaction: isEvmTransaction
-          ? { kind: "RLP_ENCODED", bytes: encodedTransaction }
-          : encodedTransaction,
->>>>>>> 659f536e
+        transaction: isEvmTransaction ? { kind: "RLP_ENCODED", bytes: augmentedTransaction } : augmentedTransaction,
         derivationInfo: derivationInfo,
       } as any;
 
