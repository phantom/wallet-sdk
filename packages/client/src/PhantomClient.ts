import {
  AddUserToOrganizationMethodEnum,
  Configuration,
  CreateAuthenticatorMethodEnum,
  CreateOrganizationMethodEnum,
  CreateWalletMethodEnum,
  DeleteAuthenticatorMethodEnum,
  GetAccountsMethodEnum,
  GrantOrganizationAccessMethodEnum,
  KMSRPCApi,
  SignRawPayloadMethodEnum,
  SignTransactionMethodEnum,
  type UserPolicy,
  UserPolicyOneOfTypeEnum,
  type DerivationInfoAddressFormatEnum as AddressType,
  type AddUserToOrganization,
  type AddUserToOrganizationRequest,
  type CreateAuthenticator,
  type CreateAuthenticatorRequest,
  type CreateOrganization,
  type CreateOrganizationRequest,
  type CreateWallet,
  type DeleteAuthenticator,
  type DeleteAuthenticatorRequest,
  type DerivationInfo,
  type ExternalDerivedAccount,
  type ExternalKmsAuthenticator,
  type ExternalKmsOrganization,
  type ExternalKmsWallet,
  type GetAccounts,
  type GrantOrganizationAccess,
  type GrantOrganizationAccessRequest,
  type PartialKmsUser,
  type SignatureWithPublicKey,
  type SignedTransactionWithPublicKey,
  type SignRawPayload,
  type SignRawPayloadRequest,
  type SignTransaction,
  type SignTransactionRequest,
} from "@phantom/openapi-wallet-service";
import axios, { type AxiosInstance } from "axios";
import { Buffer } from "buffer";
import { deriveSubmissionConfig } from "./caip2-mappings";
import { DerivationPath, getNetworkConfig } from "./constants";
import {
  type AugmentWithSpendingLimitResponse,
  type AuthenticatorConfig,
  type CreateAuthenticatorParams,
  type CreateWalletResult,
  type DeleteAuthenticatorParams,
  type GetWalletsResult,
  type GetWalletWithTagParams,
  type PhantomClientConfig,
  type SignAndSendTransactionParams,
  type SignedTransaction,
  type SignedTransactionResult,
  type SignMessageParams,
  type SignTransactionParams,
  type SignTypedDataParams,
  type SpendingLimitConfig,
  type UserConfig,
} from "./types";

import type { Stamper } from "@phantom/sdk-types";
import { getSecureTimestamp, randomUUID, isEthereumChain, isSolanaChain } from "@phantom/utils";

type AddUserToOrganizationParams = Omit<AddUserToOrganizationRequest, "user"> & {
  replaceExpirable?: boolean;
  user: PartialKmsUser & { traits: { appId: string }; expiresInMs?: number };
};

// TODO(napas): Auto generate this from the OpenAPI spec
export interface SubmissionConfig {
  chain: string; // e.g., 'solana', 'ethereum', 'polygon'
  network: string; // e.g., 'mainnet', 'devnet', 'sepolia'
}

export interface SimulationConfig {
  account: string; // The address/account that is signing the transaction
}

export class PhantomClient {
  private config: PhantomClientConfig;
  private kmsApi: KMSRPCApi;
  private axiosInstance: AxiosInstance;
  public stamper?: Stamper;

  constructor(config: PhantomClientConfig, stamper?: Stamper) {
    this.config = config;

    // Create axios instance
    this.axiosInstance = axios.create();

    // Add custom headers interceptor
    const customHeaders: Record<string, string> = {};

    // Add any additional headers provided in config
    if (config.headers) {
      Object.assign(customHeaders, config.headers);
    }

    // Add headers interceptor if we have any custom headers
    if (Object.keys(customHeaders).length > 0) {
      this.axiosInstance.interceptors.request.use(config => {
        Object.assign(config.headers, customHeaders);
        return config;
      });
    }

    // If stamper is provided, add it as an interceptor
    if (stamper) {
      // Add stamper interceptor to axios instance
      this.axiosInstance.interceptors.request.use(async config => {
        return await this.stampRequest(config, stamper);
      });
      this.stamper = stamper;
    }

    // Configure the KMS API client
    const configuration = new Configuration({
      basePath: config.apiBaseUrl,
    });

    // Pass the axios instance to the KMS API
    this.kmsApi = new KMSRPCApi(configuration, config.apiBaseUrl, this.axiosInstance);
  }

  setOrganizationId(organizationId: string): void {
    if (!organizationId) {
      throw new Error("organizationId is required");
    }
    this.config.organizationId = organizationId;
  }

  async createWallet(walletName?: string): Promise<CreateWalletResult> {
    try {
      if (!this.config.organizationId) {
        throw new Error("organizationId is required to create a wallet");
      }

      const timestamp = await getSecureTimestamp();

      // Create wallet request
      const walletRequest: any = {
        organizationId: this.config.organizationId,
        walletName: walletName || `Wallet ${timestamp}`,
        accounts: [
          DerivationPath.Solana(),
          DerivationPath.Ethereum(),
          DerivationPath.Bitcoin(),
          DerivationPath.Sui(),
        ] as any,
      };

      // Creating wallet with request
      const request: CreateWallet = {
        method: CreateWalletMethodEnum.createWallet,
        params: walletRequest,
        timestampMs: timestamp,
      } as any;

      const response = await this.kmsApi.postKmsRpc(request);
      const walletResult = (response.data as any).result as ExternalKmsWallet;

      // Wallet created successfully

      // Fetch the accounts
      const requestAccounts: GetAccounts = {
        method: GetAccountsMethodEnum.getAccounts,
        params: {
          accounts: [
            DerivationPath.Solana(),
            DerivationPath.Ethereum(),
            DerivationPath.Bitcoin(),
            DerivationPath.Sui(),
          ],
          organizationId: this.config.organizationId,
          walletId: walletResult.walletId,
        },
        timestampMs: timestamp,
      } as any;

      // Fetching accounts for wallet

      const accountsResponse = await this.kmsApi.postKmsRpc(requestAccounts);

      // Accounts fetched successfully
      const accountsResult = (accountsResponse.data as any).result as (ExternalDerivedAccount & { address: string })[];
      return {
        walletId: walletResult.walletId,
        addresses: accountsResult.map(account => ({
          addressType: account.addressFormat,
          address: account.address,
        })),
      };
    } catch (error: any) {
      console.error("Failed to create wallet:", error.response?.data || error.message);
      throw new Error(`Failed to create wallet: ${error.response?.data?.message || error.message}`);
    }
  }

  /**
   * Augments a transaction with spending limit enforcement instructions
   * This is phase 1 of the two-phase spending limit flow
   * @private
   */
  private async prepareTransaction(
    transaction: string,
    organizationId: string,
    submissionConfig: SubmissionConfig,
    account: string,
  ): Promise<AugmentWithSpendingLimitResponse> {
    try {
      const request = {
        transaction,
        organizationId,
        submissionConfig,
        simulationConfig: { account },
      };
      const response = await this.axiosInstance.post(`${this.config.apiBaseUrl}/prepare`, request, {
        headers: {
          "Content-Type": "application/json",
        },
      });
      return response.data;
    } catch (error: any) {
      throw new Error(`Failed to augment transaction: ${error.response?.data?.message || error.message}`);
    }
  }

  /**
   * Private method for shared signing logic
   */
  private async performTransactionSigning(
    params: SignTransactionParams,
    includeSubmissionConfig: boolean,
  ): Promise<{ signedTransaction: string; hash?: string }> {
    const walletId = params.walletId;
    const transactionParam = params.transaction;
    const networkIdParam = params.networkId;
    const derivationIndex = params.derivationIndex ?? 0;

    try {
      if (!this.config.organizationId) {
        throw new Error("organizationId is required to sign a transaction");
      }

      // SubmissionConfig is used to: 1) submit the transaction onchain, 2) derive spending limits
      const submissionConfig = deriveSubmissionConfig(networkIdParam);

      if (!submissionConfig) {
        throw new Error(`SubmissionConfig could not be derived for network ID: ${networkIdParam}`);
      }

      // Get network configuration with custom derivation index. Required for signing
      const networkConfig = getNetworkConfig(networkIdParam, derivationIndex);

      if (!networkConfig) {
        throw new Error(`Unsupported network ID: ${networkIdParam}`);
      }

      // Transaction is always a string (encoded via parsers)
      const encodedTransaction = transactionParam;

      // Check if this is an EVM transaction using the network ID
      const isEvmTransaction = isEthereumChain(networkIdParam);
      const isSolanaTransaction = isSolanaChain(networkIdParam);

      const derivationInfo: DerivationInfo = {
        derivationPath: networkConfig.derivationPath,
        curve: networkConfig.curve,
        addressFormat: networkConfig.addressFormat,
      };

      // TWO-PHASE SPENDING LIMITS FLOW
      // Phase 1: Call wallet service to check spending limits and augment transaction if needed
      let augmentedTransaction = encodedTransaction;

      // Always check spending limits for Solana transactions
      // If we don't receive an account
      // At this point, we've already validated that submissionConfig and account exist for Solana
      if (isSolanaTransaction && params.walletType === "user-wallet") {
        if (!params.account) {
          throw new Error("Account is required to simulate Solana transactions with spending limits");
        }

        try {
          // Call wallet service augment endpoint
          const augmentResponse = await this.prepareTransaction(
            encodedTransaction,
            this.config.organizationId,
            submissionConfig, // Non-null assertion safe because we validated above
            params.account, // Non-null assertion safe because we validated above
          );

          augmentedTransaction = augmentResponse.transaction;
        } catch (e: any) {
          const errorMessage = e?.message || String(e);
          throw new Error(
            `Failed to apply spending limits for this transaction: ${errorMessage}. ` +
              `Transaction cannot proceed without spending limit enforcement.`,
          );
        }
      }

      // Phase 2: Sign the (possibly augmented) transaction
      // Use augmentedTransaction which will have Lighthouse instructions if spending limits exist
      const signRequest: SignTransactionRequest & {
        submissionConfig?: SubmissionConfig;
        simulationConfig?: SimulationConfig;
      } = {
        organizationId: this.config.organizationId,
        walletId: walletId,
        // For EVM transactions, use the object format with kind and bytes
        // For other chains, use the string directly
<<<<<<< HEAD
        transaction: isEvmTransaction ? { kind: "RLP_ENCODED", bytes: augmentedTransaction } : augmentedTransaction,
=======
        transaction: isEvmTransaction ? { kind: "RLP_ENCODED", bytes: encodedTransaction } : encodedTransaction,
>>>>>>> 343ed847
        derivationInfo: derivationInfo,
      } as any;

      // Add submission config if available and requested
      if (includeSubmissionConfig) {
        signRequest.submissionConfig = submissionConfig;
      }

      // Add simulation config if provided (only for signAndSendTransaction)
      if (includeSubmissionConfig && params.account) {
        signRequest.simulationConfig = {
          account: params.account,
        };
      }

      const request: SignTransaction = {
        method: SignTransactionMethodEnum.signTransaction,
        params: signRequest,
        timestampMs: await getSecureTimestamp(),
      } as any;

      const response = await this.kmsApi.postKmsRpc(request);
      const result = (response.data as any).result as SignedTransactionWithPublicKey;
      const rpcSubmissionResult = (response.data as any)["rpc_submission_result"];
      const hash = includeSubmissionConfig && rpcSubmissionResult ? rpcSubmissionResult.result : null;

      return {
        signedTransaction: result.transaction as unknown as string, // Base64 encoded signed transaction
        hash,
      };
    } catch (error: any) {
      const actionType = includeSubmissionConfig ? "sign and send" : "sign";
      console.error(`Failed to ${actionType} transaction:`, error.response?.data || error.message);
      throw new Error(`Failed to ${actionType} transaction: ${error.response?.data?.message || error.message}`);
    }
  }

  /**
   * Sign a transaction
   */
  async signTransaction(params: SignTransactionParams): Promise<SignedTransactionResult> {
    const result = await this.performTransactionSigning(params, false);

    return {
      rawTransaction: result.signedTransaction,
    };
  }

  /**
   * Sign and send a transaction
   */
  async signAndSendTransaction(params: SignAndSendTransactionParams): Promise<SignedTransaction> {
    const result = await this.performTransactionSigning(params, true);
    return {
      rawTransaction: result.signedTransaction,
      hash: result.hash,
    };
  }

  async getWalletAddresses(
    walletId: string,
    derivationPaths?: string[],
    derivationIndex?: number,
  ): Promise<{ addressType: AddressType; address: string }[]> {
    try {
      const accountIndex = derivationIndex ?? 0;
      const paths = derivationPaths || [
        DerivationPath.Solana(accountIndex),
        DerivationPath.Ethereum(accountIndex),
        DerivationPath.Bitcoin(accountIndex),
        DerivationPath.Sui(accountIndex),
      ];

      const requestAccounts: GetAccounts = {
        method: GetAccountsMethodEnum.getAccounts,
        params: {
          accounts: paths,
          organizationId: this.config.organizationId,
          walletId: walletId,
        },
        timestampMs: await getSecureTimestamp(),
      } as any;

      const accountsResponse = await this.kmsApi.postKmsRpc(requestAccounts);
      const accountsResult = (accountsResponse.data as any).result as (ExternalDerivedAccount & { address: string })[];

      const addresses = accountsResult.map(account => ({
        addressType: account.addressFormat,
        address: account.address,
      }));

      return addresses;
    } catch (error: any) {
      console.error("Failed to get wallet addresses:", error.response?.data || error.message);
      throw new Error(`Failed to get wallet addresses: ${error.response?.data?.message || error.message}`);
    }
  }

  /**
   * Sign an Ethereum message using EIP-191 personal sign
   */
  async ethereumSignMessage(params: SignMessageParams): Promise<string> {
    const walletId = params.walletId;
    const messageParam = params.message;
    const networkIdParam = params.networkId;
    const derivationIndex = params.derivationIndex ?? 0;

    try {
      if (!this.config.organizationId) {
        throw new Error("organizationId is required to sign a message");
      }
      // Get network configuration with custom derivation index
      const networkConfig = getNetworkConfig(networkIdParam, derivationIndex);

      if (!networkConfig) {
        throw new Error(`Unsupported network ID: ${networkIdParam}`);
      }

      const derivationInfo: DerivationInfo = {
        derivationPath: networkConfig.derivationPath,
        curve: networkConfig.curve,
        addressFormat: networkConfig.addressFormat,
      };

      // Message is already base64url encoded
      const base64StringMessage = messageParam;

      const request = {
        method: "ethereumSignMessage",
        params: {
          message: base64StringMessage,
          organizationId: this.config.organizationId,
          walletId,
          derivationInfo,
        },
        timestampMs: await getSecureTimestamp(),
      };

      const response = await this.kmsApi.postKmsRpc(request as any);
      const result = (response.data as any).result as SignatureWithPublicKey;

      // Return the base64 encoded signature
      return result.signature;
    } catch (error: any) {
      console.error("Failed to sign Ethereum message:", error.response?.data || error.message);
      throw new Error(`Failed to sign Ethereum message: ${error.response?.data?.message || error.message}`);
    }
  }

  /**
   * Sign a raw payload for now used for Solana Sign Message
   */
  async signRawPayload(params: SignMessageParams): Promise<string> {
    const walletId = params.walletId;
    const messageParam = params.message;
    const networkIdParam = params.networkId;
    const derivationIndex = params.derivationIndex ?? 0;

    try {
      if (!this.config.organizationId) {
        throw new Error("organizationId is required to sign a message");
      }
      // Get network configuration with custom derivation index
      const networkConfig = getNetworkConfig(networkIdParam, derivationIndex);

      if (!networkConfig) {
        throw new Error(`Unsupported network ID: ${networkIdParam}`);
      }

      const derivationInfo: DerivationInfo = {
        derivationPath: networkConfig.derivationPath,
        curve: networkConfig.curve,
        addressFormat: networkConfig.addressFormat,
      };

      // Message is already base64url encoded
      const base64StringMessage = messageParam;

      const signRequest: SignRawPayloadRequest = {
        organizationId: this.config.organizationId,
        walletId: walletId,
        payload: base64StringMessage as any,
        algorithm: networkConfig.algorithm,
        derivationInfo: derivationInfo,
      };

      const request: SignRawPayload = {
        method: SignRawPayloadMethodEnum.signRawPayload,
        params: signRequest,
        timestampMs: await getSecureTimestamp(),
      } as any;

      const response = await this.kmsApi.postKmsRpc(request);
      const result = (response.data as any).result as SignatureWithPublicKey;

      // Return the base64 encoded signature
      return result.signature;
    } catch (error: any) {
      console.error("Failed to sign raw payload:", error.response?.data || error.message);
      throw new Error(`Failed to sign raw payload: ${error.response?.data?.message || error.message}`);
    }
  }

  /**
   * Sign EIP-712 typed data for Ethereum
   */
  async ethereumSignTypedData(params: SignTypedDataParams): Promise<string> {
    const walletId = params.walletId;
    const typedData = params.typedData;
    const networkIdParam = params.networkId;
    const derivationIndex = params.derivationIndex ?? 0;

    try {
      if (!this.config.organizationId) {
        throw new Error("organizationId is required to sign typed data");
      }

      // Get network configuration
      const networkConfig = getNetworkConfig(networkIdParam, derivationIndex);

      if (!networkConfig) {
        throw new Error(`Unsupported network ID: ${networkIdParam}`);
      }

      const derivationInfo: DerivationInfo = {
        derivationPath: networkConfig.derivationPath,
        curve: networkConfig.curve,
        addressFormat: networkConfig.addressFormat,
      };

      // Use the native EthereumSignTypedData endpoint
      const request = {
        method: "ethereumSignTypedData",
        params: {
          typedData,
          organizationId: this.config.organizationId,
          walletId,
          derivationInfo,
        },
        timestampMs: await getSecureTimestamp(),
      };

      const response = await this.kmsApi.postKmsRpc(request as any);
      const result = (response.data as any).result as SignatureWithPublicKey;

      // Return the base64 encoded signature
      return result.signature;
    } catch (error: any) {
      console.error("Failed to sign typed data:", error.response?.data || error.message);
      throw new Error(`Failed to sign typed data: ${error.response?.data?.message || error.message}`);
    }
  }

  async getWallets(limit?: number, offset?: number): Promise<GetWalletsResult> {
    try {
      const request = {
        method: "getOrganizationWallets",
        params: {
          organizationId: this.config.organizationId,
          limit: limit || 20,
          offset: offset || 0,
        },
        timestampMs: await getSecureTimestamp(),
      };

      // Fetching wallets for organization

      const response = await this.kmsApi.postKmsRpc(request as any);
      const result = (response.data as any).result as {
        wallets: ExternalKmsWallet[];
        totalCount: number;
        limit: number;
        offset: number;
      };

      // Fetched wallets

      return {
        wallets: result.wallets.map(wallet => ({
          walletId: wallet.walletId,
          walletName: wallet.walletName,
        })),
        totalCount: result.totalCount,
        limit: result.limit,
        offset: result.offset,
      };
    } catch (error: any) {
      console.error("Failed to get wallets:", error.response?.data || error.message);
      throw new Error(`Failed to get wallets: ${error.response?.data?.message || error.message}`);
    }
  }

  /**
   * Get organization details by organization ID
   */
  async getOrganization(organizationId: string): Promise<ExternalKmsOrganization> {
    try {
      const request = {
        method: "getOrganization",
        params: {
          organizationId: organizationId,
        },
        timestampMs: await getSecureTimestamp(),
      };

      const response = await this.kmsApi.postKmsRpc(request as any);
      const result = (response.data as any).result as ExternalKmsOrganization;
      return result;
    } catch (error: any) {
      console.error("Failed to get organization:", error.response?.data || error.message);
      throw new Error(`Failed to get organization: ${error.response?.data?.message || error.message}`);
    }
  }

  /**
   * Create a new organization with the specified name and users
   * @param name Organization name
   * @param users Array of users with their authenticators
   */
  private validateNameLength(name: string, type: string): void {
    const MAX_NAME_LENGTH = 64;
    if (name.length > MAX_NAME_LENGTH) {
      throw new Error(`${type} name cannot exceed ${MAX_NAME_LENGTH} characters. Current length: ${name.length}`);
    }
  }

  async createOrganization(name: string, users: UserConfig[], tags?: string[]): Promise<ExternalKmsOrganization> {
    try {
      if (!name) {
        throw new Error("Organization name is required");
      }

      // Validate organization name length
      this.validateNameLength(name, "Organization");

      if (!users || users.length === 0) {
        throw new Error("At least one user is required");
      }

      // Validate user names and authenticator names
      for (const user of users) {
        if (user.username) {
          this.validateNameLength(user.username, "Username");
        }

        for (const auth of user.authenticators) {
          if (auth.authenticatorName) {
            this.validateNameLength(auth.authenticatorName, "Authenticator");
          }
        }
      }

      const params: CreateOrganizationRequest = {
        organizationName: name,
        users: users.map(userConfig => ({
          username: userConfig.username || `user-${randomUUID()}`,
          authenticators: userConfig.authenticators as any,
          policy:
            userConfig.role === "ADMIN"
              ? {
                  type: UserPolicyOneOfTypeEnum.root,
                }
              : ({ type: "CEL", preset: "LEGACY_USER_ROLE" } as UserPolicy),
        })),
        tags,
      };

      const request: CreateOrganization & { timestampMs: number } = {
        method: CreateOrganizationMethodEnum.createOrganization,
        params: params,
        timestampMs: await getSecureTimestamp(),
      };

      const response = await this.kmsApi.postKmsRpc(request);
      const result = (response.data as any).result as ExternalKmsOrganization;

      return result;
    } catch (error: any) {
      console.error("Failed to create organization:", error.response?.data || error.message);
      throw new Error(`Failed to create organization: ${error.response?.data?.message || error.message}`);
    }
  }

  /**
   * Create an authenticator for a user in an organization
   */
  async createAuthenticator(params: CreateAuthenticatorParams): Promise<ExternalKmsAuthenticator> {
    try {
      // Validate name lengths
      if (params.username) {
        this.validateNameLength(params.username, "Username");
      }
      if (params.authenticatorName) {
        this.validateNameLength(params.authenticatorName, "Authenticator");
      }
      if (params.authenticator?.authenticatorName) {
        this.validateNameLength(params.authenticator.authenticatorName, "Authenticator");
      }

      const requestParams: CreateAuthenticatorRequest = {
        organizationId: params.organizationId,
        username: params.username,
        authenticatorName: params.authenticatorName,
        authenticator: params.authenticator as AuthenticatorConfig,
        replaceExpirable: params.replaceExpirable,
      } as any;

      const request: CreateAuthenticator & { timestampMs: number } = {
        method: CreateAuthenticatorMethodEnum.createAuthenticator,
        params: requestParams,
        timestampMs: await getSecureTimestamp(),
      };

      const response = await this.kmsApi.postKmsRpc(request);
      const result = (response.data as any).result as ExternalKmsAuthenticator;

      return result;
    } catch (error: any) {
      console.error("Failed to create authenticator:", error.response?.data || error.message);
      throw new Error(`Failed to create authenticator: ${error.response?.data?.message || error.message}`);
    }
  }

  /**
   * Delete an authenticator for a user in an organization
   */
  async deleteAuthenticator(params: DeleteAuthenticatorParams): Promise<any> {
    try {
      const requestParams: DeleteAuthenticatorRequest = {
        organizationId: params.organizationId,
        username: params.username,
        authenticatorId: params.authenticatorId,
      };

      const request: DeleteAuthenticator & { timestampMs: number } = {
        method: DeleteAuthenticatorMethodEnum.deleteAuthenticator,
        params: requestParams,
        timestampMs: await getSecureTimestamp(),
      };

      const response = await this.kmsApi.postKmsRpc(request);
      const result = (response.data as any).result;

      return result;
    } catch (error: any) {
      console.error("Failed to delete authenticator:", error.response?.data || error.message);
      throw new Error(`Failed to delete authenticator: ${error.response?.data?.message || error.message}`);
    }
  }

  async grantOrganizationAccess(params: GrantOrganizationAccessRequest): Promise<any> {
    try {
      const request: GrantOrganizationAccess & { timestampMs: number } = {
        method: GrantOrganizationAccessMethodEnum.grantOrganizationAccess,
        params: params,
        timestampMs: await getSecureTimestamp(),
      };

      // Granting organization access with request

      const response = await this.kmsApi.postKmsRpc(request);
      const result = (response.data as any).result;

      // Organization access granted successfully

      return result;
    } catch (error: any) {
      console.error("Failed to grant organization access:", error.response?.data || error.message);
      throw new Error(`Failed to grant organization access: ${error.response?.data?.message || error.message}`);
    }
  }

  /**
   * Add a new user to an organization
   */
  async addUserToOrganization(params: AddUserToOrganizationParams): Promise<void> {
    try {
      const request: AddUserToOrganization & { timestampMs: number } = {
        method: AddUserToOrganizationMethodEnum.addUserToOrganization,
        params,
        timestampMs: await getSecureTimestamp(),
      };

      await this.kmsApi.postKmsRpc(request);
      // Return success - void method
    } catch (error: any) {
      console.error("Failed to add user to organization:", error.response?.data || error.message);
      throw new Error(`Failed to add user to organization: ${error.response?.data?.message || error.message}`);
    }
  }

  /**
   * Get a wallet by tag from the specified organization
   */
  async getWalletWithTag(params: GetWalletWithTagParams): Promise<any> {
    try {
      const request = {
        method: "getWalletWithTag",
        params: {
          organizationId: params.organizationId,
          tag: params.tag,
          derivationPaths: params.derivationPaths,
        },
        timestampMs: await getSecureTimestamp(),
      };

      const response = await this.kmsApi.postKmsRpc(request as any);
      const result = (response.data as any).result;
      return result;
    } catch (error: any) {
      console.error("Failed to get wallet with tag:", error.response?.data || error.message);
      throw new Error(`Failed to get wallet with tag: ${error.response?.data?.message || error.message}`);
    }
  }

  /**
   * Stamp an axios request with the provided stamper
   */
  private async stampRequest(config: any, stamper: Stamper) {
    // Convert request body to Buffer for stamper
    const requestBody =
      typeof config.data === "string" ? config.data : config.data === undefined ? "" : JSON.stringify(config.data);
    const dataUtf8 = Buffer.from(requestBody, "utf8");

    const stamp = await stamper.stamp({
      data: dataUtf8,
    });

    // Add the stamp header
    config.headers = config.headers || {};
    config.headers["X-Phantom-Stamp"] = stamp;
    return config;
  }
}<|MERGE_RESOLUTION|>--- conflicted
+++ resolved
@@ -57,7 +57,6 @@
   type SignMessageParams,
   type SignTransactionParams,
   type SignTypedDataParams,
-  type SpendingLimitConfig,
   type UserConfig,
 } from "./types";
 
@@ -313,11 +312,7 @@
         walletId: walletId,
         // For EVM transactions, use the object format with kind and bytes
         // For other chains, use the string directly
-<<<<<<< HEAD
         transaction: isEvmTransaction ? { kind: "RLP_ENCODED", bytes: augmentedTransaction } : augmentedTransaction,
-=======
-        transaction: isEvmTransaction ? { kind: "RLP_ENCODED", bytes: encodedTransaction } : encodedTransaction,
->>>>>>> 343ed847
         derivationInfo: derivationInfo,
       } as any;
 
