import axios, { type AxiosInstance } from "axios";
import { Buffer } from "buffer";
import {
  Configuration,
  KMSRPCApi,
  CreateWalletMethodEnum,
  SignTransactionMethodEnum,
  SignRawPayloadMethodEnum,
  CreateOrganizationMethodEnum,
  CreateAuthenticatorMethodEnum,
  DeleteAuthenticatorMethodEnum,
  GrantOrganizationAccessMethodEnum,
  type CreateWallet,
  type SignTransaction,
  type SignRawPayload,
  type SignTransactionRequest,
  type SignRawPayloadRequest,
  type CreateOrganization,
  type CreateOrganizationRequest,
  type CreateAuthenticator,
  type CreateAuthenticatorRequest,
  type DeleteAuthenticator,
  type DeleteAuthenticatorRequest,
  type GrantOrganizationAccess,
  type GrantOrganizationAccessRequest,
  type DerivationInfo,
  type ExternalKmsWallet,
  type SignedTransactionWithPublicKey,
  type SignatureWithPublicKey,
  type GetAccounts,
  GetAccountsMethodEnum,
  type ExternalDerivedAccount,
  KmsUserRole,
  type ExternalKmsOrganization,
<<<<<<< HEAD
  type DerivationInfoAddressFormatEnum as AddressType,
=======
  type DerivationInfoAddressFormatEnum,
  type ExternalKmsAuthenticator
>>>>>>> ae965433
} from "@phantom/openapi-wallet-service";
import { DerivationPath, getNetworkConfig } from "./constants";
import { deriveSubmissionConfig } from "./caip2-mappings";
import {
  type PhantomClientConfig,
  type CreateWalletResult,
  type SignedTransaction,
  type GetWalletsResult,
  type SignMessageParams,
  type SignAndSendTransactionParams,
  type GetWalletWithTagParams,
  type CreateAuthenticatorParams,
  type DeleteAuthenticatorParams,
  type UserConfig,
} from "./types";

import type { Stamper } from "@phantom/sdk-types";

// TODO(napas): Auto generate this from the OpenAPI spec
export interface SubmissionConfig {
  chain: string; // e.g., 'solana', 'ethereum', 'polygon'
  network: string; // e.g., 'mainnet', 'devnet', 'sepolia'
}

export class PhantomClient {
  private config: PhantomClientConfig;
  private kmsApi: KMSRPCApi;
  private axiosInstance: AxiosInstance;
  public stamper?: Stamper;

  constructor(config: PhantomClientConfig, stamper?: Stamper) {
    this.config = config;

    if (!config.apiBaseUrl) {
      throw new Error("apiBaseUrl is required");
    }

    // Create axios instance
    this.axiosInstance = axios.create();

    // If stamper is provided, add it as an interceptor
    if (stamper) {
      // Add stamper interceptor to axios instance
      this.axiosInstance.interceptors.request.use(async config => {
        return await this.stampRequest(config, stamper);
      });
      this.stamper = stamper;
    }

    // Configure the KMS API client
    const configuration = new Configuration({
      basePath: config.apiBaseUrl,
    });

    // Pass the axios instance to the KMS API
    this.kmsApi = new KMSRPCApi(configuration, config.apiBaseUrl, this.axiosInstance);
  }

  setOrganizationId(organizationId: string): void {
    if (!organizationId) {
      throw new Error("organizationId is required");
    }
    this.config.organizationId = organizationId;
  }

  async createWallet(walletName?: string): Promise<CreateWalletResult> {
    try {
      if (!this.config.organizationId) {
        throw new Error("organizationId is required to create a wallet");
      }
      // Create wallet request
      const walletRequest: any = {
        organizationId: this.config.organizationId,
        walletName: walletName || `Wallet ${Date.now()}`,
        accounts: [DerivationPath.Solana, DerivationPath.Ethereum, DerivationPath.Bitcoin, DerivationPath.Sui] as any,
      };

      // Creating wallet with request
      const request: CreateWallet = {
        method: CreateWalletMethodEnum.createWallet,
        params: walletRequest,
        timestampMs: Date.now(),
      } as any;

      const response = await this.kmsApi.postKmsRpc(request);
      const walletResult = (response.data as any).result as ExternalKmsWallet;

      // Wallet created successfully

      // Fetch the accounts
      const requestAccounts: GetAccounts = {
        method: GetAccountsMethodEnum.getAccounts,
        params: {
          accounts: [DerivationPath.Solana, DerivationPath.Ethereum, DerivationPath.Bitcoin, DerivationPath.Sui],
          organizationId: this.config.organizationId,
          walletId: walletResult.walletId,
        },
        timestampMs: Date.now(),
      } as any;

      // Fetching accounts for wallet

      const accountsResponse = await this.kmsApi.postKmsRpc(requestAccounts);

      // Accounts fetched successfully
      const accountsResult = (accountsResponse.data as any).result as (ExternalDerivedAccount & { address: string })[];
      return {
        walletId: walletResult.walletId,
        addresses: accountsResult.map(account => ({
          addressType: account.addressFormat,
          address: account.address,
        })),
      };
    } catch (error: any) {
      console.error("Failed to create wallet:", error.response?.data || error.message);
      throw new Error(`Failed to create wallet: ${error.response?.data?.message || error.message}`);
    }
  }

  /**
   * Sign and send a transaction
   */
  async signAndSendTransaction(params: SignAndSendTransactionParams): Promise<SignedTransaction> {
    const walletId = params.walletId;
    const transactionParam = params.transaction;
    const networkIdParam = params.networkId;

    try {
      if (!this.config.organizationId) {
        throw new Error("organizationId is required to sign and send a transaction");
      }
      // Transaction is already base64url encoded
      const encodedTransaction = transactionParam;

      const submissionConfig = deriveSubmissionConfig(networkIdParam);

      // If we don't have a submission config, the transaction will only be signed, not submitted
      if (!submissionConfig) {
        console.error(
          `No submission config available for network ${networkIdParam}. Transaction will be signed but not submitted.`,
        );
      }

      // Get network configuration
      const networkConfig = getNetworkConfig(networkIdParam);

      if (!networkConfig) {
        throw new Error(`Unsupported network ID: ${networkIdParam}`);
      }

      const derivationInfo: DerivationInfo = {
        derivationPath: networkConfig.derivationPath,
        curve: networkConfig.curve,
        addressFormat: networkConfig.addressFormat,
      };

      // Sign transaction request - only include submissionConfig if available
      const signRequest: SignTransactionRequest & { submissionConfig?: SubmissionConfig } = {
        organizationId: this.config.organizationId,
        walletId: walletId,
        transaction: encodedTransaction as any,
        derivationInfo: derivationInfo,
      };

      // Add submission config if available
      if (submissionConfig) {
        signRequest.submissionConfig = submissionConfig;
      }

      const request: SignTransaction = {
        method: SignTransactionMethodEnum.signTransaction,
        params: signRequest,
        timestampMs: Date.now(),
      } as any;

      const response = await this.kmsApi.postKmsRpc(request);
      const result = (response.data as any).result as SignedTransactionWithPublicKey;
      const rpcSubmissionResult = (response.data as any)["rpc_submission_result"];
      const hash = rpcSubmissionResult ? rpcSubmissionResult.result : null;
      return {
        rawTransaction: result.transaction as unknown as string, // Base64 encoded signed transaction
        hash,
      };
    } catch (error: any) {
      console.error("Failed to sign and send transaction:", error.response?.data || error.message);
      throw new Error(`Failed to sign and send transaction: ${error.response?.data?.message || error.message}`);
    }
  }

  async getWalletAddresses(
    walletId: string,
    derivationPaths?: string[],
  ): Promise<{ addressType: AddressType; address: string }[]> {
    try {
      const paths = derivationPaths || [
        DerivationPath.Solana,
        DerivationPath.Ethereum,
        DerivationPath.Bitcoin,
        DerivationPath.Sui,
      ];

      const requestAccounts: GetAccounts = {
        method: GetAccountsMethodEnum.getAccounts,
        params: {
          accounts: paths,
          organizationId: this.config.organizationId,
          walletId: walletId,
        },
        timestampMs: Date.now(),
      } as any;

      const accountsResponse = await this.kmsApi.postKmsRpc(requestAccounts);
      const accountsResult = (accountsResponse.data as any).result as (ExternalDerivedAccount & { address: string })[];

      return accountsResult.map(account => ({
        addressType: account.addressFormat,
        address: account.address,
      }));
    } catch (error: any) {
      console.error("Failed to get wallet addresses:", error.response?.data || error.message);
      throw new Error(`Failed to get wallet addresses: ${error.response?.data?.message || error.message}`);
    }
  }

  /**
   * Sign a message
   */
  async signMessage(params: SignMessageParams): Promise<string> {
    const walletId = params.walletId;
    const messageParam = params.message;
    const networkIdParam = params.networkId;

    try {
      if (!this.config.organizationId) {
        throw new Error("organizationId is required to sign a message");
      }
      // Get network configuration
      const networkConfig = getNetworkConfig(networkIdParam);

      if (!networkConfig) {
        throw new Error(`Unsupported network ID: ${networkIdParam}`);
      }

      const derivationInfo: DerivationInfo = {
        derivationPath: networkConfig.derivationPath,
        curve: networkConfig.curve,
        addressFormat: networkConfig.addressFormat,
      };

      // Message is already base64url encoded
      const base64StringMessage = messageParam;

      const signRequest: SignRawPayloadRequest = {
        organizationId: this.config.organizationId,
        walletId: walletId,
        payload: base64StringMessage as any,
        algorithm: networkConfig.algorithm,
        derivationInfo: derivationInfo,
      };

      const request: SignRawPayload = {
        method: SignRawPayloadMethodEnum.signRawPayload,
        params: signRequest,
        timestampMs: Date.now(),
      } as any;

      const response = await this.kmsApi.postKmsRpc(request);
      const result = (response.data as any).result as SignatureWithPublicKey;

      // Return the base64 encoded signature
      return result.signature;
    } catch (error: any) {
      console.error("Failed to sign message:", error.response?.data || error.message);
      throw new Error(`Failed to sign message: ${error.response?.data?.message || error.message}`);
    }
  }

  async getWallets(limit?: number, offset?: number): Promise<GetWalletsResult> {
    try {
      const request = {
        method: "getOrganizationWallets",
        params: {
          organizationId: this.config.organizationId,
          limit: limit || 20,
          offset: offset || 0,
        },
        timestampMs: Date.now(),
      };

      // Fetching wallets for organization

      const response = await this.kmsApi.postKmsRpc(request as any);
      const result = (response.data as any).result as {
        wallets: ExternalKmsWallet[];
        totalCount: number;
        limit: number;
        offset: number;
      };

      // Fetched wallets

      return {
        wallets: result.wallets.map(wallet => ({
          walletId: wallet.walletId,
          walletName: wallet.walletName,
        })),
        totalCount: result.totalCount,
        limit: result.limit,
        offset: result.offset,
      };
    } catch (error: any) {
      console.error("Failed to get wallets:", error.response?.data || error.message);
      throw new Error(`Failed to get wallets: ${error.response?.data?.message || error.message}`);
    }
  }

  /**
   * Get organization details by organization ID
   */
  async getOrganization(organizationId: string): Promise<ExternalKmsOrganization> {
    try {
      const request = {
        method: "getOrganization",
        params: {
          organizationId: organizationId,
        },
        timestampMs: Date.now(),
      };

      const response = await this.kmsApi.postKmsRpc(request as any);
      const result = (response.data as any).result as ExternalKmsOrganization;
      return result;
    } catch (error: any) {
      console.error("Failed to get organization:", error.response?.data || error.message);
      throw new Error(`Failed to get organization: ${error.response?.data?.message || error.message}`);
    }
  }

  async getOrCreateOrganization(tag: string, publicKey: string): Promise<ExternalKmsOrganization> {
    try {
      // First, try to get the organization
      // Since there's no explicit getOrganization method, we'll create it
      // This assumes the API returns existing org if it already exists
      return await this.createOrganization(tag, [
        {
          username: `user-${Date.now()}`,
          role: KmsUserRole.admin,
          authenticators: [
            {
              authenticatorName: `auth-${Date.now()}`,
              authenticatorKind: "keypair",
              publicKey: publicKey,
              algorithm: "Ed25519",
            },
          ],
        },
      ]);
    } catch (error: any) {
      console.error("Failed to get or create organization:", error.response?.data || error.message);
      throw new Error(`Failed to get or create organization: ${error.response?.data?.message || error.message}`);
    }
  }

  /**
   * Create a new organization with the specified name and users
   * @param name Organization name
   * @param users Array of users with their authenticators
   */
  async createOrganization(name: string, users: UserConfig[], tags?: string[]): Promise<ExternalKmsOrganization> {
    try {
      if (!name) {
        throw new Error("Organization name is required");
      }

      if (!users || users.length === 0) {
        throw new Error("At least one user is required");
      }

      const params: CreateOrganizationRequest = {
        organizationName: name,
        users: users.map(userConfig => ({
          role: userConfig.role === "ADMIN"  ? KmsUserRole.admin : KmsUserRole.user,
          username: userConfig.username || `user-${Date.now()}`,
          authenticators: userConfig.authenticators as any,
        })),
        tags
      };

      const request: CreateOrganization = {
        method: CreateOrganizationMethodEnum.createOrganization,
        params: params,
        timestampMs: Date.now(),
      } as any;

      const response = await this.kmsApi.postKmsRpc(request);
      const result = (response.data as any).result as ExternalKmsOrganization;

      return result;
    } catch (error: any) {
      console.error("Failed to create organization:", error.response?.data || error.message);
      throw new Error(`Failed to create organization: ${error.response?.data?.message || error.message}`);
    }
  }

  /**
   * Create an authenticator for a user in an organization
   */
  async createAuthenticator(params: CreateAuthenticatorParams): Promise<ExternalKmsAuthenticator> {
    try {
      const requestParams: CreateAuthenticatorRequest = {
        organizationId: params.organizationId,
        username: params.username,
        authenticatorName: params.authenticatorName,
        authenticator: params.authenticator as any,
      } as any;

      const request: CreateAuthenticator = {
        method: CreateAuthenticatorMethodEnum.createAuthenticator,
        params: requestParams,
        timestampMs: Date.now(),
      } as any;

      const response = await this.kmsApi.postKmsRpc(request);
      const result = (response.data as any).result as ExternalKmsAuthenticator

      return result;
    } catch (error: any) {
      console.error("Failed to create authenticator:", error.response?.data || error.message);
      throw new Error(`Failed to create authenticator: ${error.response?.data?.message || error.message}`);
    }
  }

  /**
   * Delete an authenticator for a user in an organization
   */
  async deleteAuthenticator(params: DeleteAuthenticatorParams): Promise<any> {
    try {
      const requestParams: DeleteAuthenticatorRequest = {
        organizationId: params.organizationId,
        username: params.username,
        authenticatorId: params.authenticatorId,
      };

      const request: DeleteAuthenticator = {
        method: DeleteAuthenticatorMethodEnum.deleteAuthenticator,
        params: requestParams,
        timestampMs: Date.now(),
      } as any;

      const response = await this.kmsApi.postKmsRpc(request);
      const result = (response.data as any).result;

      return result;
    } catch (error: any) {
      console.error("Failed to delete authenticator:", error.response?.data || error.message);
      throw new Error(`Failed to delete authenticator: ${error.response?.data?.message || error.message}`);
    }
  }

  async grantOrganizationAccess(params: GrantOrganizationAccessRequest): Promise<any> {
    try {
      const request: GrantOrganizationAccess = {
        method: GrantOrganizationAccessMethodEnum.grantOrganizationAccess,
        params: params,
        timestampMs: Date.now(),
      } as any;

      // Granting organization access with request

      const response = await this.kmsApi.postKmsRpc(request);
      const result = (response.data as any).result;

      // Organization access granted successfully

      return result;
    } catch (error: any) {
      console.error("Failed to grant organization access:", error.response?.data || error.message);
      throw new Error(`Failed to grant organization access: ${error.response?.data?.message || error.message}`);
    }
  }

  /**
   * Get a wallet by tag from the specified organization
   */
  async getWalletWithTag(params: GetWalletWithTagParams): Promise<any> {
    try {
      const request = {
        method: "getWalletWithTag",
        params: {
          organizationId: params.organizationId,
          tag: params.tag,
          derivationPaths: params.derivationPaths,
        },
        timestampMs: Date.now(),
      };

      const response = await this.kmsApi.postKmsRpc(request as any);
      const result = (response.data as any).result;
      return result;
    } catch (error: any) {
      console.error("Failed to get wallet with tag:", error.response?.data || error.message);
      throw new Error(`Failed to get wallet with tag: ${error.response?.data?.message || error.message}`);
    }
  }

  /**
   * Stamp an axios request with the provided stamper
   */
  private async stampRequest(config: any, stamper: Stamper) {
    // Convert request body to Buffer for stamper
    const requestBody =
      typeof config.data === "string" ? config.data : config.data === undefined ? "" : JSON.stringify(config.data);
    const dataUtf8 = Buffer.from(requestBody, "utf8");


    const stamp = await stamper.stamp({
      data: dataUtf8,
    });

    // Add the stamp header
    config.headers = config.headers || {};
    config.headers["X-Phantom-Stamp"] = stamp;
    return config;
  }
}<|MERGE_RESOLUTION|>--- conflicted
+++ resolved
@@ -32,12 +32,8 @@
   type ExternalDerivedAccount,
   KmsUserRole,
   type ExternalKmsOrganization,
-<<<<<<< HEAD
   type DerivationInfoAddressFormatEnum as AddressType,
-=======
-  type DerivationInfoAddressFormatEnum,
   type ExternalKmsAuthenticator
->>>>>>> ae965433
 } from "@phantom/openapi-wallet-service";
 import { DerivationPath, getNetworkConfig } from "./constants";
 import { deriveSubmissionConfig } from "./caip2-mappings";
@@ -419,7 +415,7 @@
       const params: CreateOrganizationRequest = {
         organizationName: name,
         users: users.map(userConfig => ({
-          role: userConfig.role === "ADMIN"  ? KmsUserRole.admin : KmsUserRole.user,
+          role: userConfig.role === "ADMIN" ? KmsUserRole.admin : KmsUserRole.user,
           username: userConfig.username || `user-${Date.now()}`,
           authenticators: userConfig.authenticators as any,
         })),
