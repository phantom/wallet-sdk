import {
  AddUserToOrganizationMethodEnum,
  Configuration,
  CreateAuthenticatorMethodEnum,
  CreateOrganizationMethodEnum,
  CreateWalletMethodEnum,
  DeleteAuthenticatorMethodEnum,
  GetAccountsMethodEnum,
  GrantOrganizationAccessMethodEnum,
  KMSRPCApi,
  SignTransactionMethodEnum,
  SignUTF8MessageMethodEnum,
  type UserPolicy,
  UserPolicyOneOfTypeEnum,
  type DerivationInfoAddressFormatEnum as AddressType,
  type AddUserToOrganization,
  type AddUserToOrganizationRequest,
  type CreateAuthenticator,
  type CreateAuthenticatorRequest,
  type CreateOrganization,
  type CreateOrganizationRequest,
  type CreateWallet,
  type DeleteAuthenticator,
  type DeleteAuthenticatorRequest,
  type DerivationInfo,
  type ExternalDerivedAccount,
  type ExternalKmsAuthenticator,
  type ExternalKmsOrganization,
  type ExternalKmsWallet,
  type GetAccounts,
  type GrantOrganizationAccess,
  type GrantOrganizationAccessRequest,
  type PartialKmsUser,
  type SignatureWithPublicKey,
  type SignedTransactionWithPublicKey,
  type SignTransaction,
  type SignTransactionRequest,
  type SignUTF8Message,
  type SignUtf8MessageRequest,
} from "@phantom/openapi-wallet-service";
import axios, { type AxiosInstance } from "axios";
import { Buffer } from "buffer";
import { deriveSubmissionConfig } from "./caip2-mappings";
import { DerivationPath, getNetworkConfig } from "./constants";
import {
  type PrepareResponse,
  type PrepareErrorResponse,
  type AuthenticatorConfig,
  type CreateAuthenticatorParams,
  type CreateWalletResult,
  type DeleteAuthenticatorParams,
  type GetWalletsResult,
  type GetWalletWithTagParams,
  type PhantomClientConfig,
  type SignAndSendTransactionParams,
  type SignedTransaction,
  type SignedTransactionResult,
  type SignMessageParams,
  type SignTransactionParams,
  type SignTypedDataParams,
  type UserConfig,
} from "./types";

import type { Stamper } from "@phantom/sdk-types";
import { getSecureTimestamp, randomUUID, isEthereumChain, isSolanaChain } from "@phantom/utils";

type AddUserToOrganizationParams = Omit<AddUserToOrganizationRequest, "user"> & {
  replaceExpirable?: boolean;
  user: PartialKmsUser & { traits: { appId: string }; expiresInMs?: number };
};

// TODO(napas): Auto generate this from the OpenAPI spec
export interface SubmissionConfig {
  chain: string; // e.g., 'solana', 'ethereum', 'polygon'
  network: string; // e.g., 'mainnet', 'devnet', 'sepolia'
}

export interface SimulationConfig {
  account: string; // The address/account that is signing the transaction
}

export class SpendingLimitError extends Error {
  code: string;
  requestId?: string;
  raw?: PrepareErrorResponse | unknown;

  constructor(message: string, options: { code: string; requestId?: string; raw?: PrepareErrorResponse | unknown }) {
    super(message);
    this.name = "SpendingLimitError";
    this.code = options.code;
    this.requestId = options.requestId;
    this.raw = options.raw;
  }
}

export class PhantomClient {
  private config: PhantomClientConfig;
  private kmsApi: KMSRPCApi;
  private axiosInstance: AxiosInstance;
  public stamper?: Stamper;

  constructor(config: PhantomClientConfig, stamper?: Stamper) {
    this.config = {
      ...config,
      walletType: config.walletType || "user-wallet",
    };

    // Create axios instance
    this.axiosInstance = axios.create();

    // Add custom headers interceptor
    const customHeaders: Record<string, string> = {};

    // Add any additional headers provided in config
    if (config.headers) {
      Object.assign(customHeaders, config.headers);
    }

    // Add headers interceptor if we have any custom headers
    if (Object.keys(customHeaders).length > 0) {
      this.axiosInstance.interceptors.request.use(config => {
        Object.assign(config.headers, customHeaders);
        return config;
      });
    }

    // If stamper is provided, add it as an interceptor
    if (stamper) {
      // Add stamper interceptor to axios instance
      this.axiosInstance.interceptors.request.use(async config => {
        return await this.stampRequest(config, stamper);
      });
      this.stamper = stamper;
    }

    // Configure the KMS API client
    const configuration = new Configuration({
      basePath: config.apiBaseUrl,
    });

    // Pass the axios instance to the KMS API
    this.kmsApi = new KMSRPCApi(configuration, config.apiBaseUrl, this.axiosInstance);
  }

  setOrganizationId(organizationId: string): void {
    if (!organizationId) {
      throw new Error("organizationId is required");
    }
    this.config.organizationId = organizationId;
  }

  async createWallet(walletName?: string): Promise<CreateWalletResult> {
    try {
      if (!this.config.organizationId) {
        throw new Error("organizationId is required to create a wallet");
      }

      const timestamp = await getSecureTimestamp();

      // Create wallet request
      const walletRequest: any = {
        organizationId: this.config.organizationId,
        walletName: walletName || `Wallet ${timestamp}`,
        accounts: [
          DerivationPath.Solana(),
          DerivationPath.Ethereum(),
          DerivationPath.Bitcoin(),
          DerivationPath.Sui(),
        ] as any,
      };

      // Creating wallet with request
      const request: CreateWallet = {
        method: CreateWalletMethodEnum.createWallet,
        params: walletRequest,
        timestampMs: timestamp,
      } as any;

      const response = await this.kmsApi.postKmsRpc(request);
      const walletResult = (response.data as any).result as ExternalKmsWallet;

      // Wallet created successfully

      // Fetch the accounts
      const requestAccounts: GetAccounts = {
        method: GetAccountsMethodEnum.getAccounts,
        params: {
          accounts: [
            DerivationPath.Solana(),
            DerivationPath.Ethereum(),
            DerivationPath.Bitcoin(),
            DerivationPath.Sui(),
          ],
          organizationId: this.config.organizationId,
          walletId: walletResult.walletId,
        },
        timestampMs: timestamp,
      } as any;

      // Fetching accounts for wallet

      const accountsResponse = await this.kmsApi.postKmsRpc(requestAccounts);

      // Accounts fetched successfully
      const accountsResult = (accountsResponse.data as any).result as (ExternalDerivedAccount & { address: string })[];
      return {
        walletId: walletResult.walletId,
        addresses: accountsResult.map(account => ({
          addressType: account.addressFormat,
          address: account.address,
        })),
      };
    } catch (error: any) {
      console.error("Failed to create wallet:", error.response?.data || error.message);
      throw new Error(`Failed to create wallet: ${error.response?.data?.message || error.message}`);
    }
  }

  private async prepare(
    transaction: string,
    organizationId: string,
    submissionConfig: SubmissionConfig,
    account: string,
  ): Promise<PrepareResponse> {
    try {
      const request = {
        transaction,
        organizationId,
        submissionConfig,
        simulationConfig: { account },
      };
      const response = await this.axiosInstance.post(`${this.config.apiBaseUrl}/prepare`, request, {
        headers: {
          "Content-Type": "application/json",
        },
      });
      return response.data;
    } catch (error: any) {
      const data = error?.response?.data as PrepareErrorResponse | undefined;

      if (data?.errorCode === "SPENDING_LIMITS_REACHED") {
        // Preserve backend error text but standardize the error shape
        throw new SpendingLimitError(data.error || "Spending limit reached", {
          code: data.errorCode,
          requestId: data.requestId,
          raw: data,
        });
      }

      const message = data?.message || data?.error || error.message;
      throw new Error(`Failed to prepare transaction: ${message}`);
    }
  }

  private async getTransactionForSigning(params: {
    encodedTransaction: string;
    networkId: SignTransactionParams["networkId"];
    submissionConfig: SubmissionConfig;
    account?: string;
  }): Promise<string | { kind: "RLP_ENCODED"; bytes: string }> {
    const { encodedTransaction, networkId, submissionConfig, account } = params;

    const isEvmTransaction = isEthereumChain(networkId);
    const isSolanaTransaction = isSolanaChain(networkId);

    // For EVM transactions, use the object format with kind and bytes
    if (isEvmTransaction) {
      return { kind: "RLP_ENCODED", bytes: encodedTransaction };
    }

    // TWO-PHASE SPENDING LIMITS FLOW (Solana user-wallet only)
    if (isSolanaTransaction && this.config.walletType === "user-wallet") {
      if (!account) {
        throw new Error("Account is required to simulate Solana transactions with spending limits");
      }

      try {
        const prepareResponse = await this.prepare(
          encodedTransaction,
          this.config.organizationId as string,
          submissionConfig,
          account,
        );

        return prepareResponse.transaction;
      } catch (e: unknown) {
        const errorMessage = e instanceof Error ? e.message : String(e);
        throw new Error(
          `Failed to apply spending limits for this transaction: ${errorMessage}. ` +
            `Transaction cannot proceed without spending limit enforcement.`,
        );
      }
    }

    // Non-EVM chains (including Solana server-wallet): send the original transaction as-is
    return encodedTransaction;
  }

  /**
   * Private method for shared signing logic
   */
  private async performTransactionSigning(
    params: SignTransactionParams,
    includeSubmissionConfig: boolean,
  ): Promise<{ signedTransaction: string; hash?: string }> {
    const walletId = params.walletId;
    const encodedTransaction = params.transaction;
    const networkIdParam = params.networkId;
    const derivationIndex = params.derivationIndex ?? 0;

    try {
      if (!this.config.organizationId) {
        throw new Error("organizationId is required to sign a transaction");
      }

      // SubmissionConfig is used to: 1) submit the transaction onchain, 2) derive spending limits
      const submissionConfig = deriveSubmissionConfig(networkIdParam);

      if (!submissionConfig) {
        throw new Error(`SubmissionConfig could not be derived for network ID: ${networkIdParam}`);
      }

      const networkConfig = getNetworkConfig(networkIdParam, derivationIndex);

      if (!networkConfig) {
        throw new Error(`Unsupported network ID: ${networkIdParam}`);
      }

      const derivationInfo: DerivationInfo = {
        derivationPath: networkConfig.derivationPath,
        curve: networkConfig.curve,
        addressFormat: networkConfig.addressFormat,
      };

<<<<<<< HEAD
      // TWO-PHASE SPENDING LIMITS FLOW
      // Phase 1: Call wallet service to check spending limits and prepare transaction if needed
      let preparedTransaction = encodedTransaction;

      // Always check spending limits for Solana transactions
      // If we don't receive an account
      // At this point, we've already validated that submissionConfig and account exist for Solana
      if (isSolanaTransaction && this.walletType === "user-wallet") {
        if (!params.account) {
          throw new Error("Account is required to simulate Solana transactions with spending limits");
        }

        const prepareResponse = await this.prepare(
          encodedTransaction,
          this.config.organizationId,
          submissionConfig,
          params.account,
        );

        preparedTransaction = prepareResponse.transaction;
      }
=======
      const transactionForSigning = await this.getTransactionForSigning({
        encodedTransaction,
        networkId: networkIdParam,
        submissionConfig,
        account: params.account,
      });
>>>>>>> 30094c0e

      const signRequest: SignTransactionRequest & {
        submissionConfig?: SubmissionConfig;
        simulationConfig?: SimulationConfig;
      } = {
        organizationId: this.config.organizationId,
        walletId: walletId,
        transaction: transactionForSigning,
        derivationInfo: derivationInfo,
      } as any;

      // Add submission config if available and requested
      if (includeSubmissionConfig) {
        signRequest.submissionConfig = submissionConfig;
      }

      // Add simulation config if provided (only for signAndSendTransaction)
      if (includeSubmissionConfig && params.account) {
        signRequest.simulationConfig = {
          account: params.account,
        };
      }

      const request: SignTransaction = {
        method: SignTransactionMethodEnum.signTransaction,
        params: signRequest,
        timestampMs: await getSecureTimestamp(),
      } as any;

      const response = await this.kmsApi.postKmsRpc(request);
      const result = (response.data as any).result as SignedTransactionWithPublicKey;
      const rpcSubmissionResult = (response.data as any)["rpc_submission_result"];
      const hash = includeSubmissionConfig && rpcSubmissionResult ? rpcSubmissionResult.result : null;

      return {
        signedTransaction: result.transaction as unknown as string, // Base64 encoded signed transaction
        hash,
      };
    } catch (error: any) {
      const actionType = includeSubmissionConfig ? "sign and send" : "sign";
      console.error(`Failed to ${actionType} transaction:`, error.response?.data || error.message);
      // Preserve spending limit errors so callers can distinguish them
      if (error instanceof SpendingLimitError) {
        throw error;
      }
      throw new Error(`Failed to ${actionType} transaction: ${error.response?.data?.message || error.message}`);
    }
  }

  /**
   * Sign a transaction
   */
  async signTransaction(params: SignTransactionParams): Promise<SignedTransactionResult> {
    const result = await this.performTransactionSigning(params, false);

    return {
      rawTransaction: result.signedTransaction,
    };
  }

  /**
   * Sign and send a transaction
   */
  async signAndSendTransaction(params: SignAndSendTransactionParams): Promise<SignedTransaction> {
    const result = await this.performTransactionSigning(params, true);
    return {
      rawTransaction: result.signedTransaction,
      hash: result.hash,
    };
  }

  async getWalletAddresses(
    walletId: string,
    derivationPaths?: string[],
    derivationIndex?: number,
  ): Promise<{ addressType: AddressType; address: string }[]> {
    try {
      const accountIndex = derivationIndex ?? 0;
      const paths = derivationPaths || [
        DerivationPath.Solana(accountIndex),
        DerivationPath.Ethereum(accountIndex),
        DerivationPath.Bitcoin(accountIndex),
        DerivationPath.Sui(accountIndex),
      ];

      const requestAccounts: GetAccounts = {
        method: GetAccountsMethodEnum.getAccounts,
        params: {
          accounts: paths,
          organizationId: this.config.organizationId,
          walletId: walletId,
        },
        timestampMs: await getSecureTimestamp(),
      } as any;

      const accountsResponse = await this.kmsApi.postKmsRpc(requestAccounts);
      const accountsResult = (accountsResponse.data as any).result as (ExternalDerivedAccount & { address: string })[];

      const addresses = accountsResult.map(account => ({
        addressType: account.addressFormat,
        address: account.address,
      }));

      return addresses;
    } catch (error: any) {
      console.error("Failed to get wallet addresses:", error.response?.data || error.message);
      throw new Error(`Failed to get wallet addresses: ${error.response?.data?.message || error.message}`);
    }
  }

  /**
   * Sign an Ethereum message using EIP-191 personal sign
   */
  async ethereumSignMessage(params: SignMessageParams): Promise<string> {
    const walletId = params.walletId;
    const messageParam = params.message;
    const networkIdParam = params.networkId;
    const derivationIndex = params.derivationIndex ?? 0;

    try {
      if (!this.config.organizationId) {
        throw new Error("organizationId is required to sign a message");
      }
      // Get network configuration with custom derivation index
      const networkConfig = getNetworkConfig(networkIdParam, derivationIndex);

      if (!networkConfig) {
        throw new Error(`Unsupported network ID: ${networkIdParam}`);
      }

      const derivationInfo: DerivationInfo = {
        derivationPath: networkConfig.derivationPath,
        curve: networkConfig.curve,
        addressFormat: networkConfig.addressFormat,
      };

      // Message is already base64url encoded
      const base64StringMessage = messageParam;

      const request = {
        method: "ethereumSignMessage",
        params: {
          message: base64StringMessage,
          organizationId: this.config.organizationId,
          walletId,
          derivationInfo,
        },
        timestampMs: await getSecureTimestamp(),
      };

      const response = await this.kmsApi.postKmsRpc(request as any);
      const result = (response.data as any).result as SignatureWithPublicKey;

      // Return the base64 encoded signature
      return result.signature;
    } catch (error: any) {
      console.error("Failed to sign Ethereum message:", error.response?.data || error.message);
      throw new Error(`Failed to sign Ethereum message: ${error.response?.data?.message || error.message}`);
    }
  }

  /**
   * Sign a UTF-8 message for Solana
   */
  async signUtf8Message(params: SignMessageParams): Promise<string> {
    const walletId = params.walletId;
    const messageParam = params.message;
    const networkIdParam = params.networkId;
    const derivationIndex = params.derivationIndex ?? 0;

    try {
      if (!this.config.organizationId) {
        throw new Error("organizationId is required to sign a message");
      }
      // Get network configuration with custom derivation index
      const networkConfig = getNetworkConfig(networkIdParam, derivationIndex);

      if (!networkConfig) {
        throw new Error(`Unsupported network ID: ${networkIdParam}`);
      }

      const derivationInfo: DerivationInfo = {
        derivationPath: networkConfig.derivationPath,
        curve: networkConfig.curve,
        addressFormat: networkConfig.addressFormat,
      };

      const signRequest: SignUtf8MessageRequest = {
        organizationId: this.config.organizationId,
        walletId: walletId,
        message: messageParam,
        algorithm: networkConfig.algorithm,
        derivationInfo: derivationInfo,
      };

      const request: SignUTF8Message & { timestampMs: number } = {
        method: SignUTF8MessageMethodEnum.signUtf8Message,
        params: signRequest,
        timestampMs: await getSecureTimestamp(),
      };

      const response = await this.kmsApi.postKmsRpc(request);
      const result = (response.data as any).result as SignatureWithPublicKey;

      // Return the base64 encoded signature
      return result.signature;
    } catch (error: any) {
      console.error("Failed to sign raw payload:", error.response?.data || error.message);
      throw new Error(`Failed to sign raw payload: ${error.response?.data?.message || error.message}`);
    }
  }

  /**
   * Sign EIP-712 typed data for Ethereum
   */
  async ethereumSignTypedData(params: SignTypedDataParams): Promise<string> {
    const walletId = params.walletId;
    const typedData = params.typedData;
    const networkIdParam = params.networkId;
    const derivationIndex = params.derivationIndex ?? 0;

    try {
      if (!this.config.organizationId) {
        throw new Error("organizationId is required to sign typed data");
      }

      // Get network configuration
      const networkConfig = getNetworkConfig(networkIdParam, derivationIndex);

      if (!networkConfig) {
        throw new Error(`Unsupported network ID: ${networkIdParam}`);
      }

      const derivationInfo: DerivationInfo = {
        derivationPath: networkConfig.derivationPath,
        curve: networkConfig.curve,
        addressFormat: networkConfig.addressFormat,
      };

      // Use the native EthereumSignTypedData endpoint
      const request = {
        method: "ethereumSignTypedData",
        params: {
          typedData,
          organizationId: this.config.organizationId,
          walletId,
          derivationInfo,
        },
        timestampMs: await getSecureTimestamp(),
      };

      const response = await this.kmsApi.postKmsRpc(request as any);
      const result = (response.data as any).result as SignatureWithPublicKey;

      // Return the base64 encoded signature
      return result.signature;
    } catch (error: any) {
      console.error("Failed to sign typed data:", error.response?.data || error.message);
      throw new Error(`Failed to sign typed data: ${error.response?.data?.message || error.message}`);
    }
  }

  async getWallets(limit?: number, offset?: number): Promise<GetWalletsResult> {
    try {
      const request = {
        method: "getOrganizationWallets",
        params: {
          organizationId: this.config.organizationId,
          limit: limit || 20,
          offset: offset || 0,
        },
        timestampMs: await getSecureTimestamp(),
      };

      // Fetching wallets for organization

      const response = await this.kmsApi.postKmsRpc(request as any);
      const result = (response.data as any).result as {
        wallets: ExternalKmsWallet[];
        totalCount: number;
        limit: number;
        offset: number;
      };

      // Fetched wallets

      return {
        wallets: result.wallets.map(wallet => ({
          walletId: wallet.walletId,
          walletName: wallet.walletName,
        })),
        totalCount: result.totalCount,
        limit: result.limit,
        offset: result.offset,
      };
    } catch (error: any) {
      console.error("Failed to get wallets:", error.response?.data || error.message);
      throw new Error(`Failed to get wallets: ${error.response?.data?.message || error.message}`);
    }
  }

  /**
   * Get organization details by organization ID
   */
  async getOrganization(organizationId: string): Promise<ExternalKmsOrganization> {
    try {
      const request = {
        method: "getOrganization",
        params: {
          organizationId: organizationId,
        },
        timestampMs: await getSecureTimestamp(),
      };

      const response = await this.kmsApi.postKmsRpc(request as any);
      const result = (response.data as any).result as ExternalKmsOrganization;
      return result;
    } catch (error: any) {
      console.error("Failed to get organization:", error.response?.data || error.message);
      throw new Error(`Failed to get organization: ${error.response?.data?.message || error.message}`);
    }
  }

  /**
   * Create a new organization with the specified name and users
   * @param name Organization name
   * @param users Array of users with their authenticators
   */
  private validateNameLength(name: string, type: string): void {
    const MAX_NAME_LENGTH = 64;
    if (name.length > MAX_NAME_LENGTH) {
      throw new Error(`${type} name cannot exceed ${MAX_NAME_LENGTH} characters. Current length: ${name.length}`);
    }
  }

  async createOrganization(name: string, users: UserConfig[], tags?: string[]): Promise<ExternalKmsOrganization> {
    try {
      if (!name) {
        throw new Error("Organization name is required");
      }

      // Validate organization name length
      this.validateNameLength(name, "Organization");

      if (!users || users.length === 0) {
        throw new Error("At least one user is required");
      }

      // Validate user names and authenticator names
      for (const user of users) {
        if (user.username) {
          this.validateNameLength(user.username, "Username");
        }

        for (const auth of user.authenticators) {
          if (auth.authenticatorName) {
            this.validateNameLength(auth.authenticatorName, "Authenticator");
          }
        }
      }

      const params: CreateOrganizationRequest = {
        organizationName: name,
        users: users.map(userConfig => ({
          username: userConfig.username || `user-${randomUUID()}`,
          authenticators: userConfig.authenticators as any,
          policy:
            userConfig.role === "ADMIN"
              ? {
                  type: UserPolicyOneOfTypeEnum.root,
                }
              : ({ type: "CEL", preset: "LEGACY_USER_ROLE" } as UserPolicy),
        })),
        tags,
      };

      const request: CreateOrganization & { timestampMs: number } = {
        method: CreateOrganizationMethodEnum.createOrganization,
        params: params,
        timestampMs: await getSecureTimestamp(),
      };

      const response = await this.kmsApi.postKmsRpc(request);
      const result = (response.data as any).result as ExternalKmsOrganization;

      return result;
    } catch (error: any) {
      console.error("Failed to create organization:", error.response?.data || error.message);
      throw new Error(`Failed to create organization: ${error.response?.data?.message || error.message}`);
    }
  }

  /**
   * Create an authenticator for a user in an organization
   */
  async createAuthenticator(params: CreateAuthenticatorParams): Promise<ExternalKmsAuthenticator> {
    try {
      // Validate name lengths
      if (params.username) {
        this.validateNameLength(params.username, "Username");
      }
      if (params.authenticatorName) {
        this.validateNameLength(params.authenticatorName, "Authenticator");
      }
      if (params.authenticator?.authenticatorName) {
        this.validateNameLength(params.authenticator.authenticatorName, "Authenticator");
      }

      const requestParams: CreateAuthenticatorRequest = {
        organizationId: params.organizationId,
        username: params.username,
        authenticatorName: params.authenticatorName,
        authenticator: params.authenticator as AuthenticatorConfig,
        replaceExpirable: params.replaceExpirable,
      } as any;

      const request: CreateAuthenticator & { timestampMs: number } = {
        method: CreateAuthenticatorMethodEnum.createAuthenticator,
        params: requestParams,
        timestampMs: await getSecureTimestamp(),
      };

      const response = await this.kmsApi.postKmsRpc(request);
      const result = (response.data as any).result as ExternalKmsAuthenticator;

      return result;
    } catch (error: any) {
      console.error("Failed to create authenticator:", error.response?.data || error.message);
      throw new Error(`Failed to create authenticator: ${error.response?.data?.message || error.message}`);
    }
  }

  /**
   * Delete an authenticator for a user in an organization
   */
  async deleteAuthenticator(params: DeleteAuthenticatorParams): Promise<any> {
    try {
      const requestParams: DeleteAuthenticatorRequest = {
        organizationId: params.organizationId,
        username: params.username,
        authenticatorId: params.authenticatorId,
      };

      const request: DeleteAuthenticator & { timestampMs: number } = {
        method: DeleteAuthenticatorMethodEnum.deleteAuthenticator,
        params: requestParams,
        timestampMs: await getSecureTimestamp(),
      };

      const response = await this.kmsApi.postKmsRpc(request);
      const result = (response.data as any).result;

      return result;
    } catch (error: any) {
      console.error("Failed to delete authenticator:", error.response?.data || error.message);
      throw new Error(`Failed to delete authenticator: ${error.response?.data?.message || error.message}`);
    }
  }

  async grantOrganizationAccess(params: GrantOrganizationAccessRequest): Promise<any> {
    try {
      const request: GrantOrganizationAccess & { timestampMs: number } = {
        method: GrantOrganizationAccessMethodEnum.grantOrganizationAccess,
        params: params,
        timestampMs: await getSecureTimestamp(),
      };

      // Granting organization access with request

      const response = await this.kmsApi.postKmsRpc(request);
      const result = (response.data as any).result;

      // Organization access granted successfully

      return result;
    } catch (error: any) {
      console.error("Failed to grant organization access:", error.response?.data || error.message);
      throw new Error(`Failed to grant organization access: ${error.response?.data?.message || error.message}`);
    }
  }

  /**
   * Add a new user to an organization
   */
  async addUserToOrganization(params: AddUserToOrganizationParams): Promise<void> {
    try {
      const request: AddUserToOrganization & { timestampMs: number } = {
        method: AddUserToOrganizationMethodEnum.addUserToOrganization,
        params,
        timestampMs: await getSecureTimestamp(),
      };

      await this.kmsApi.postKmsRpc(request);
      // Return success - void method
    } catch (error: any) {
      console.error("Failed to add user to organization:", error.response?.data || error.message);
      throw new Error(`Failed to add user to organization: ${error.response?.data?.message || error.message}`);
    }
  }

  /**
   * Get a wallet by tag from the specified organization
   */
  async getWalletWithTag(params: GetWalletWithTagParams): Promise<any> {
    try {
      const request = {
        method: "getWalletWithTag",
        params: {
          organizationId: params.organizationId,
          tag: params.tag,
          derivationPaths: params.derivationPaths,
        },
        timestampMs: await getSecureTimestamp(),
      };

      const response = await this.kmsApi.postKmsRpc(request as any);
      const result = (response.data as any).result;
      return result;
    } catch (error: any) {
      console.error("Failed to get wallet with tag:", error.response?.data || error.message);
      throw new Error(`Failed to get wallet with tag: ${error.response?.data?.message || error.message}`);
    }
  }

  /**
   * Stamp an axios request with the provided stamper
   */
  private async stampRequest(config: any, stamper: Stamper) {
    // Convert request body to Buffer for stamper
    const requestBody =
      typeof config.data === "string" ? config.data : config.data === undefined ? "" : JSON.stringify(config.data);
    const dataUtf8 = Buffer.from(requestBody, "utf8");

    const stamp = await stamper.stamp({
      data: dataUtf8,
    });

    // Add the stamp header
    config.headers = config.headers || {};
    config.headers["X-Phantom-Stamp"] = stamp;
    return config;
  }
}<|MERGE_RESOLUTION|>--- conflicted
+++ resolved
@@ -274,22 +274,15 @@
         throw new Error("Account is required to simulate Solana transactions with spending limits");
       }
 
-      try {
-        const prepareResponse = await this.prepare(
-          encodedTransaction,
-          this.config.organizationId as string,
-          submissionConfig,
-          account,
-        );
-
-        return prepareResponse.transaction;
-      } catch (e: unknown) {
-        const errorMessage = e instanceof Error ? e.message : String(e);
-        throw new Error(
-          `Failed to apply spending limits for this transaction: ${errorMessage}. ` +
-            `Transaction cannot proceed without spending limit enforcement.`,
-        );
-      }
+      const prepareResponse = await this.prepare(
+        encodedTransaction,
+        this.config.organizationId as string,
+        submissionConfig,
+        account,
+      );
+
+      return prepareResponse.transaction;
+      
     }
 
     // Non-EVM chains (including Solana server-wallet): send the original transaction as-is
@@ -332,36 +325,12 @@
         addressFormat: networkConfig.addressFormat,
       };
 
-<<<<<<< HEAD
-      // TWO-PHASE SPENDING LIMITS FLOW
-      // Phase 1: Call wallet service to check spending limits and prepare transaction if needed
-      let preparedTransaction = encodedTransaction;
-
-      // Always check spending limits for Solana transactions
-      // If we don't receive an account
-      // At this point, we've already validated that submissionConfig and account exist for Solana
-      if (isSolanaTransaction && this.walletType === "user-wallet") {
-        if (!params.account) {
-          throw new Error("Account is required to simulate Solana transactions with spending limits");
-        }
-
-        const prepareResponse = await this.prepare(
-          encodedTransaction,
-          this.config.organizationId,
-          submissionConfig,
-          params.account,
-        );
-
-        preparedTransaction = prepareResponse.transaction;
-      }
-=======
       const transactionForSigning = await this.getTransactionForSigning({
         encodedTransaction,
         networkId: networkIdParam,
         submissionConfig,
         account: params.account,
       });
->>>>>>> 30094c0e
 
       const signRequest: SignTransactionRequest & {
         submissionConfig?: SubmissionConfig;
