import axios, { type AxiosInstance } from "axios";
import bs58 from "bs58";
import { base64urlEncode } from "@phantom/base64url";
import { Buffer } from "buffer";
import {
  Configuration,
  KMSRPCApi,
  CreateWalletMethodEnum,
  SignTransactionMethodEnum,
  SignRawPayloadMethodEnum,
  CreateOrganizationMethodEnum,
  CreateAuthenticatorMethodEnum,
  DeleteAuthenticatorMethodEnum,
  GrantOrganizationAccessMethodEnum,
  type CreateWallet,
  type SignTransaction,
  type SignRawPayload,
  type SignTransactionRequest,
  type SignRawPayloadRequest,
  type CreateOrganization,
  type CreateOrganizationRequest,
  type CreateAuthenticator,
  type CreateAuthenticatorRequest,
  type DeleteAuthenticator,
  type DeleteAuthenticatorRequest,
  type GrantOrganizationAccess,
  type GrantOrganizationAccessRequest,
  type DerivationInfo,
  type ExternalKmsWallet,
  type SignedTransactionWithPublicKey,
  type SignatureWithPublicKey,
  type GetAccounts,
  GetAccountsMethodEnum,
  type ExternalDerivedAccount,
  KmsUserRole,
  Algorithm,
  type ExternalKmsOrganization,
<<<<<<< HEAD
  type DerivationInfoAddressFormatEnum as AddressType,
=======
  type DerivationInfoAddressFormatEnum
>>>>>>> a3456302
} from "@phantom/openapi-wallet-service";
import { DerivationPath, getNetworkConfig } from "./constants";
import { deriveSubmissionConfig } from "./caip2-mappings";
import {
  type PhantomClientConfig,
  type CreateWalletResult,
  type SignedTransaction,
  type GetWalletsResult,
  type SignMessageParams,
  type SignAndSendTransactionParams,
} from "./types";

import type {Stamper} from "@phantom/sdk-types";

// TODO(napas): Auto generate this from the OpenAPI spec
export interface SubmissionConfig {
  chain: string; // e.g., 'solana', 'ethereum', 'polygon'
  network: string; // e.g., 'mainnet', 'devnet', 'sepolia'
}

export class PhantomClient {
  private config: PhantomClientConfig;
  private kmsApi: KMSRPCApi;
  private axiosInstance: AxiosInstance;
  private stamper?: Stamper;

  constructor(config: PhantomClientConfig, stamper?: Stamper) {
    this.config = config;

    if (!config.apiBaseUrl) {
      throw new Error("apiBaseUrl is required");
    }

    // Create axios instance
    this.axiosInstance = axios.create();

    // If stamper is provided, add it as an interceptor
    if (stamper) {
      // Add stamper interceptor to axios instance
      this.axiosInstance.interceptors.request.use(async config => {
        return await this.stampRequest(config, stamper);
      });
      this.stamper = stamper;
    }

    // Configure the KMS API client
    const configuration = new Configuration({
      basePath: config.apiBaseUrl,
    });

    // Pass the axios instance to the KMS API
    this.kmsApi = new KMSRPCApi(configuration, config.apiBaseUrl, this.axiosInstance);
  }

  setOrganizationId(organizationId: string): void {
    if (!organizationId) {
      throw new Error("organizationId is required");
    }
    this.config.organizationId = organizationId;
  }


  async createWallet(walletName?: string): Promise<CreateWalletResult> {
    try {
      if (!this.config.organizationId) {
        throw new Error("organizationId is required to create a wallet");
      }
      // Create wallet request
      const walletRequest: any = {
        organizationId: this.config.organizationId,
        walletName: walletName || `Wallet ${Date.now()}`,
        accounts: [DerivationPath.Solana, DerivationPath.Ethereum, DerivationPath.Bitcoin, DerivationPath.Sui] as any,
      };

      // Creating wallet with request
      const request: CreateWallet = {
        method: CreateWalletMethodEnum.createWallet,
        params: walletRequest,
        timestampMs: Date.now(),
      } as any;

      const response = await this.kmsApi.postKmsRpc(request);
      const walletResult = response.data.result as ExternalKmsWallet;

      // Wallet created successfully

      // Fetch the accounts
      const requestAccounts: GetAccounts = {
        method: GetAccountsMethodEnum.getAccounts,
        params: {
          accounts: [DerivationPath.Solana, DerivationPath.Ethereum, DerivationPath.Bitcoin, DerivationPath.Sui],
          organizationId: this.config.organizationId,
          walletId: walletResult.walletId,
        },
        timestampMs: Date.now(),
      } as any;

      // Fetching accounts for wallet

      const accountsResponse = await this.kmsApi.postKmsRpc(requestAccounts);

      // Accounts fetched successfully
      const accountsResult = accountsResponse.data.result as (ExternalDerivedAccount & { address: string })[];
      return {
        walletId: walletResult.walletId,
        addresses: accountsResult.map(account => ({
          addressType: account.addressFormat,
          address: account.address,
        })),
      };
    } catch (error: any) {
      console.error("Failed to create wallet:", error.response?.data || error.message);
      throw new Error(`Failed to create wallet: ${error.response?.data?.message || error.message}`);
    }
  }

  /**
   * Sign and send a transaction
   */
  async signAndSendTransaction(params: SignAndSendTransactionParams): Promise<SignedTransaction> {
    const walletId = params.walletId;
    const transactionParam = params.transaction;
    const networkIdParam = params.networkId;

    try {
      if (!this.config.organizationId) {
        throw new Error("organizationId is required to sign and send a transaction");
      }
      // Transaction is already base64url encoded
      const encodedTransaction = transactionParam;

      const submissionConfig = deriveSubmissionConfig(networkIdParam);

      // If we don't have a submission config, the transaction will only be signed, not submitted
      if (!submissionConfig) {
        console.error(
          `No submission config available for network ${networkIdParam}. Transaction will be signed but not submitted.`,
        );
      }

      // Get network configuration
      const networkConfig = getNetworkConfig(networkIdParam);

      if (!networkConfig) {
        throw new Error(`Unsupported network ID: ${networkIdParam}`);
      }

      const derivationInfo: DerivationInfo = {
        derivationPath: networkConfig.derivationPath,
        curve: networkConfig.curve,
        addressFormat: networkConfig.addressFormat,
      };

      // Sign transaction request - only include submissionConfig if available
      const signRequest: SignTransactionRequest & { submissionConfig?: SubmissionConfig } = {
        organizationId: this.config.organizationId,
        walletId: walletId,
        transaction: encodedTransaction as any,
        derivationInfo: derivationInfo,
      };

      // Add submission config if available
      if (submissionConfig) {
        signRequest.submissionConfig = submissionConfig;
      }

      const request: SignTransaction = {
        method: SignTransactionMethodEnum.signTransaction,
        params: signRequest,
        timestampMs: Date.now(),
      } as any;

      const response = await this.kmsApi.postKmsRpc(request);
      const result = response.data.result as SignedTransactionWithPublicKey;
      const rpcSubmissionResult = (response.data as any)["rpc_submission_result"];
      const hash = rpcSubmissionResult ? rpcSubmissionResult.result : null;
      return {
        rawTransaction: result.transaction as unknown as string, // Base64 encoded signed transaction
        hash
      };
    } catch (error: any) {
      console.error("Failed to sign and send transaction:", error.response?.data || error.message);
      throw new Error(`Failed to sign and send transaction: ${error.response?.data?.message || error.message}`);
    }
  }

  async getWalletAddresses(
    walletId: string,
    derivationPaths?: string[],
<<<<<<< HEAD
  ): Promise<{ addressType: AddressType; address: string }[]> {
=======
  ): Promise<{ addressType: DerivationInfoAddressFormatEnum; address: string }[]> {
>>>>>>> a3456302
    try {
      const paths = derivationPaths || [
        DerivationPath.Solana,
        DerivationPath.Ethereum,
        DerivationPath.Bitcoin,
        DerivationPath.Sui,
      ];

      const requestAccounts: GetAccounts = {
        method: GetAccountsMethodEnum.getAccounts,
        params: {
          accounts: paths,
          organizationId: this.config.organizationId,
          walletId: walletId,
        },
        timestampMs: Date.now(),
      } as any;

      const accountsResponse = await this.kmsApi.postKmsRpc(requestAccounts);
      const accountsResult = accountsResponse.data.result as (ExternalDerivedAccount & { address: string })[];

      return accountsResult.map(account => ({
        addressType: account.addressFormat,
        address: account.address,
      }));
    } catch (error: any) {
      console.error("Failed to get wallet addresses:", error.response?.data || error.message);
      throw new Error(`Failed to get wallet addresses: ${error.response?.data?.message || error.message}`);
    }
  }

  /**
   * Sign a message
   */
  async signMessage(params: SignMessageParams): Promise<string> {
    const walletId = params.walletId;
    const messageParam = params.message;
    const networkIdParam = params.networkId;

    try {
      if (!this.config.organizationId) {
        throw new Error("organizationId is required to sign a message");
      }
      // Get network configuration
      const networkConfig = getNetworkConfig(networkIdParam);

      if (!networkConfig) {
        throw new Error(`Unsupported network ID: ${networkIdParam}`);
      }

      const derivationInfo: DerivationInfo = {
        derivationPath: networkConfig.derivationPath,
        curve: networkConfig.curve,
        addressFormat: networkConfig.addressFormat,
      };

      // Message is already base64url encoded
      const base64StringMessage = messageParam;

      const signRequest: SignRawPayloadRequest = {
        organizationId: this.config.organizationId,
        walletId: walletId,
        payload: base64StringMessage as any,
        algorithm: networkConfig.algorithm,
        derivationInfo: derivationInfo,
      };

      const request: SignRawPayload = {
        method: SignRawPayloadMethodEnum.signRawPayload,
        params: signRequest,
        timestampMs: Date.now(),
      } as any;

      const response = await this.kmsApi.postKmsRpc(request);
      const result = response.data.result as SignatureWithPublicKey;

      // Return the base64 encoded signature
      return result.signature;
    } catch (error: any) {
      console.error("Failed to sign message:", error.response?.data || error.message);
      throw new Error(`Failed to sign message: ${error.response?.data?.message || error.message}`);
    }
  }

  async getWallets(limit?: number, offset?: number): Promise<GetWalletsResult> {
    try {
      const request = {
        method: "getOrganizationWallets",
        params: {
          organizationId: this.config.organizationId,
          limit: limit || 20,
          offset: offset || 0,
        },
        timestampMs: Date.now(),
      };

      // Fetching wallets for organization

      const response = await this.kmsApi.postKmsRpc(request as any);
      const result = response.data.result as {
        wallets: ExternalKmsWallet[];
        totalCount: number;
        limit: number;
        offset: number;
      };

      // Fetched wallets

      return {
        wallets: result.wallets.map(wallet => ({
          walletId: wallet.walletId,
          walletName: wallet.walletName,
        })),
        totalCount: result.totalCount,
        limit: result.limit,
        offset: result.offset,
      };
    } catch (error: any) {
      console.error("Failed to get wallets:", error.response?.data || error.message);
      throw new Error(`Failed to get wallets: ${error.response?.data?.message || error.message}`);
    }
  }

  async getOrCreateOrganization(tag: string, publicKey: string, authenticatorName?: string): Promise<ExternalKmsOrganization> {
    try {
      // First, try to get the organization
      // Since there's no explicit getOrganization method, we'll create it
      // This assumes the API returns existing org if it already exists
      return await this.createOrganization(tag, publicKey, authenticatorName);
    } catch (error: any) {
      console.error("Failed to get or create organization:", error.response?.data || error.message);
      throw new Error(`Failed to get or create organization: ${error.response?.data?.message || error.message}`);
    }
  }


  /**
   * Create a new organization with the specified name and public key
   * @param name Organization name
   * @param publicKey Base58 encoded public key for the admin user
   * @param authenticatorName Optional custom name for the authenticator. If not provided, defaults to "KeyPair {timestamp}"
   */
  async createOrganization(name: string, publicKey: string, authenticatorName?: string): Promise<ExternalKmsOrganization> {
    try {
      if (!name) {
        throw new Error("Organization name is required");
      }

      const params: CreateOrganizationRequest = {
        organizationName: name,
        users: [
          {
            role: KmsUserRole.admin,
            authenticators: [
              {
                algorithm: this.stamper?.algorithm || Algorithm.ed25519,
                authenticatorKind: "keypair" as any,
                publicKey: base64urlEncode(bs58.decode(publicKey)) as any,
                authenticatorName: authenticatorName || `KeyPair ${Date.now()}`,
              },
            ] as any,
            username: `user-${Date.now()}`,
          },
        ],
      };

      const request: CreateOrganization = {
        method: CreateOrganizationMethodEnum.createOrganization,
        params: params,
        timestampMs: Date.now(),
      } as any;

      // Creating organization with request
      const response = await this.kmsApi.postKmsRpc(request);
      const result = response.data.result as ExternalKmsOrganization;

      return result;
  
    } catch (error: any) {
      console.error("Failed to create organization:", error.response?.data || error.message);
      throw new Error(`Failed to create organization: ${error.response?.data?.message || error.message}`);
    }
  }

  async createAuthenticator(params: CreateAuthenticatorRequest): Promise<any> {
    try {
      const request: CreateAuthenticator = {
        method: CreateAuthenticatorMethodEnum.createAuthenticator,
        params: params,
        timestampMs: Date.now(),
      } as any;

      // Creating authenticator with request

      const response = await this.kmsApi.postKmsRpc(request);
      const result = response.data.result;

      // Authenticator created successfully

      return result;
    } catch (error: any) {
      console.error("Failed to create authenticator:", error.response?.data || error.message);
      throw new Error(`Failed to create authenticator: ${error.response?.data?.message || error.message}`);
    }
  }

  async deleteAuthenticator(params: DeleteAuthenticatorRequest): Promise<any> {
    try {
      const request: DeleteAuthenticator = {
        method: DeleteAuthenticatorMethodEnum.deleteAuthenticator,
        params: params,
        timestampMs: Date.now(),
      } as any;

      // Deleting authenticator with request

      const response = await this.kmsApi.postKmsRpc(request);
      const result = response.data.result;

      // Authenticator deleted successfully

      return result;
    } catch (error: any) {
      console.error("Failed to delete authenticator:", error.response?.data || error.message);
      throw new Error(`Failed to delete authenticator: ${error.response?.data?.message || error.message}`);
    }
  }

  async grantOrganizationAccess(params: GrantOrganizationAccessRequest): Promise<any> {
    try {
      const request: GrantOrganizationAccess = {
        method: GrantOrganizationAccessMethodEnum.grantOrganizationAccess,
        params: params,
        timestampMs: Date.now(),
      } as any;

      // Granting organization access with request

      const response = await this.kmsApi.postKmsRpc(request);
      const result = response.data.result;

      // Organization access granted successfully

      return result;
    } catch (error: any) {
      console.error("Failed to grant organization access:", error.response?.data || error.message);
      throw new Error(`Failed to grant organization access: ${error.response?.data?.message || error.message}`);
    }
  }

  /**
   * Stamp an axios request with the provided stamper
   */
  private async stampRequest(config: any, stamper: Stamper) {
    // Convert request body to Buffer for stamper
    const requestBody =
      typeof config.data === "string" ? config.data : config.data === undefined ? "" : JSON.stringify(config.data);
    const dataUtf8 = Buffer.from(requestBody, "utf8");
    
    // Get complete stamp from stamper

    const stamp = await stamper.stamp({ data: dataUtf8 });

    // Add the stamp header
    config.headers = config.headers || {};
    config.headers["X-Phantom-Stamp"] = stamp;
    return config;
  }
}<|MERGE_RESOLUTION|>--- conflicted
+++ resolved
@@ -35,11 +35,7 @@
   KmsUserRole,
   Algorithm,
   type ExternalKmsOrganization,
-<<<<<<< HEAD
   type DerivationInfoAddressFormatEnum as AddressType,
-=======
-  type DerivationInfoAddressFormatEnum
->>>>>>> a3456302
 } from "@phantom/openapi-wallet-service";
 import { DerivationPath, getNetworkConfig } from "./constants";
 import { deriveSubmissionConfig } from "./caip2-mappings";
@@ -229,11 +225,7 @@
   async getWalletAddresses(
     walletId: string,
     derivationPaths?: string[],
-<<<<<<< HEAD
   ): Promise<{ addressType: AddressType; address: string }[]> {
-=======
-  ): Promise<{ addressType: DerivationInfoAddressFormatEnum; address: string }[]> {
->>>>>>> a3456302
     try {
       const paths = derivationPaths || [
         DerivationPath.Solana,
