--- conflicted
+++ resolved
@@ -60,7 +60,6 @@
     // Example: Sign and send a transaction
 
     /*
-<<<<<<< HEAD
     import { createTransfer } from "@solana/transactions";
 
     // Build a simple transfer of 1 000 lamports back to ourselves.
@@ -73,24 +72,6 @@
 
     const { signature } = await phantom.solana.signAndSendTransaction(transaction);
     console.log("Transaction Signature:", signature);
-=======
-    import { Connection, SystemProgram, Transaction, sendAndConfirmTransaction } from '@solana/web3.js';
-
-    // Placeholder for a real transaction
-    const transaction = new Transaction().add(
-      SystemProgram.transfer({
-        fromPubkey: provider.publicKey, // Assuming provider has publicKey
-        toPubkey: provider.publicKey, // Sending to self for example
-        lamports: 1000,
-      })
-    );
-    const connection = new Connection("https://api.devnet.solana.com"); // or your desired cluster
-
-    // The SDK provides `signAndSendTransaction` which may handle connection internally or require it
-    // Check the specific implementation or provider documentation
-    const signature = await phantom.solana.signAndSendTransaction(transaction); // Removed connection parameter
-    console.log('Transaction Signature:', signature);
->>>>>>> 6352fc72
     */
   } catch (error) {
     console.error("Error interacting with Phantom:", error);
@@ -110,7 +91,6 @@
   - Connects to the Phantom wallet. Optionally, `onlyIfTrusted` can be set to true to only connect if the dApp is already trusted.
 - `disconnect(): Promise<void>`
   - Disconnects from the Phantom wallet.
-<<<<<<< HEAD
 - `getAccount(): { status: "connected" | "disconnected"; publicKey: string | null }`
   - Gets the current connected account state. When account is connected returns a public key, when it's not returns it as null.
 - `signIn(): Promise<SignInResult>`
@@ -119,19 +99,6 @@
   - Prompts the user to sign a given message.
 - `signAndSendTransaction(transaction: Transaction): Promise<{ signature: string; publicKey?: string }>`
   - Prompts the user to sign **and send** a Kit `Transaction` and returns the confirmed signature.
-=======
-- `getAccount(): { status: "connected"; publicKey: string } | { status: "disconnected"; publicKey: null }`
-  - Gets the current connected account state. Returns an object with `status` and `publicKey`.
-- `signIn(signInData: SolanaSignInData): Promise<{ address: string; signature: Uint8Array; signedMessage: Uint8Array }>`
-  - Initiates a sign-in request to the wallet. `SolanaSignInData` is a type imported from `@phantom/browser-sdk/solana`.
-  - Returns a promise that resolves with the `address` (string), `signature` (Uint8Array), and `signedMessage` (Uint8Array).
-- `signMessage(message: Uint8Array, display?: 'utf8' | 'hex'): Promise<{ signature: Uint8Array; publicKey: PublicKey }>`
-  - Prompts the user to sign a given message (as `Uint8Array`). The optional `display` parameter can be 'utf8' or 'hex'.
-  - Returns a promise that resolves with the `signature` (Uint8Array) and `publicKey` (string).
-- `signAndSendTransaction(transaction: Transaction | VersionedTransaction, options?: SendOptions): Promise<{ signature: string; publicKey?: string }>`
-  - Prompts the user to sign and then sends the transaction. `Transaction` and `VersionedTransaction` are from `@solana/web3.js`. `SendOptions` is also from `@solana/web3.js`.
-  - Returns a promise that resolves with the `signature` (string) and an optional `publicKey` (string).
->>>>>>> 6352fc72
 
 ### Event Handling
 
