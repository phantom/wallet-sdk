--- conflicted
+++ resolved
@@ -6,9 +6,9 @@
 } from "./types";
 import { ProviderManager, type SwitchProviderOptions, type ProviderPreference } from "./ProviderManager";
 import { isPhantomExtensionInstalled } from "@phantom/browser-injected-sdk";
-<<<<<<< HEAD
-import { debug, DebugCategory } from "./debug";
+import { debug, DebugCategory, type DebugLevel, type DebugCallback } from "./debug";
 import type { ISolanaChain, IEthereumChain } from "@phantom/chains";
+import type { EmbeddedProviderEvent, EventCallback } from "@phantom/embedded-provider-core";
 
 /**
  * Browser SDK with chain-specific API
@@ -23,11 +23,6 @@
  * await sdk.ethereum.signPersonalMessage(message, address);
  * ```
  */
-=======
-import { debug, DebugCategory, type DebugLevel, type DebugCallback } from "./debug";
-import type { EmbeddedProviderEvent, EventCallback } from "@phantom/embedded-provider-core";
-
->>>>>>> ae965433
 export class BrowserSDK {
   private providerManager: ProviderManager;
 
@@ -170,7 +165,6 @@
     return this.providerManager.getWalletId();
   }
 
-<<<<<<< HEAD
   // ===== UTILITY METHODS =====
 
   /**
@@ -180,8 +174,6 @@
     return isPhantomExtensionInstalled();
   }
 
-  // ===== PRIVATE METHODS =====
-=======
   /**
    * Add event listener for provider events (connect, connect_start, connect_error, disconnect, error)
    * Works with both embedded and injected providers
@@ -273,5 +265,4 @@
       this.setDebugCallback(config.callback);
     }
   }
->>>>>>> ae965433
 }