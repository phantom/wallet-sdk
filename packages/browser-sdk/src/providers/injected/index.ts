--- conflicted
+++ resolved
@@ -28,21 +28,16 @@
 export class InjectedProvider implements Provider {
   private connected: boolean = false;
   private addresses: WalletAddress[] = [];
-<<<<<<< HEAD
-  private addressTypes: AddressType[];
+  private addressTypes: [AddressType, ...AddressType[]];
   
   // Chain instances
   private _solanaChain?: ISolanaChain;
   private _ethereumChain?: IEthereumChain;
-=======
-  private addressTypes: [AddressType, ...AddressType[]];
-  private phantom: any;
   
   // Event management
   private eventListeners: Map<EmbeddedProviderEvent, Set<EventCallback>> = new Map();
   private browserInjectedCleanupFunctions: (() => void)[] = [];
   private eventsInitialized: boolean = false;
->>>>>>> ae965433
 
   constructor(config: InjectedProviderConfig) {
     debug.log(DebugCategory.INJECTED_PROVIDER, "Initializing InjectedProvider", { config });
@@ -66,7 +61,6 @@
     return this._solanaChain;
   }
 
-<<<<<<< HEAD
   /**
    * Access to Ethereum chain operations
    */
@@ -78,14 +72,6 @@
       this._ethereumChain = new InjectedEthereumChain();
     }
     return this._ethereumChain;
-=======
-    debug.log(DebugCategory.INJECTED_PROVIDER, "Creating Phantom instance with plugins", {
-      pluginCount: plugins.length,
-    });
-    this.phantom = createPhantom({ plugins });
-    
-    debug.info(DebugCategory.INJECTED_PROVIDER, "InjectedProvider initialized");
->>>>>>> ae965433
   }
 
   async connect(authOptions?: AuthOptions): Promise<ConnectResult> {
@@ -94,27 +80,6 @@
       authOptionsIgnored: !!authOptions, // Note: authOptions are ignored for injected provider
     });
 
-<<<<<<< HEAD
-    if (!isPhantomExtensionInstalled()) {
-      debug.error(DebugCategory.INJECTED_PROVIDER, "Phantom wallet extension not found");
-      throw new Error("Phantom wallet not found");
-    }
-    debug.log(DebugCategory.INJECTED_PROVIDER, "Phantom extension detected");
-
-    const connectedAddresses: WalletAddress[] = [];
-
-    // Try Solana if enabled
-    if (this.addressTypes.includes(AddressType.solana)) {
-      debug.log(DebugCategory.INJECTED_PROVIDER, "Attempting Solana connection");
-      try {
-        const result = await this.solana.connect();
-        if (result.publicKey) {
-          connectedAddresses.push({
-            addressType: AddressType.solana,
-            address: result.publicKey,
-          });
-          debug.info(DebugCategory.INJECTED_PROVIDER, "Solana connected successfully", { address: result.publicKey });
-=======
     // Emit connect_start event for manual connect
     this.emit("connect_start", {
       source: "manual-connect",
@@ -122,7 +87,7 @@
     });
 
     try {
-      if (!this.phantom.extension.isInstalled()) {
+      if (!isPhantomExtensionInstalled()) {
         debug.error(DebugCategory.INJECTED_PROVIDER, "Phantom wallet extension not found");
         const error = new Error("Phantom wallet not found");
         
@@ -142,38 +107,24 @@
       if (this.addressTypes.includes(AddressType.solana)) {
         debug.log(DebugCategory.INJECTED_PROVIDER, "Attempting Solana connection");
         try {
-          const publicKey = await this.phantom.solana.connect();
-          if (publicKey) {
+          const result = await this.solana.connect();
+          if (result.publicKey) {
             connectedAddresses.push({
               addressType: AddressType.solana,
-              address: publicKey,
+              address: result.publicKey,
             });
-            debug.info(DebugCategory.INJECTED_PROVIDER, "Solana connected successfully", { address: publicKey });
+            debug.info(DebugCategory.INJECTED_PROVIDER, "Solana connected successfully", { address: result.publicKey });
           }
         } catch (err) {
           // Continue to other address types
           debug.warn(DebugCategory.INJECTED_PROVIDER, "Failed to connect Solana", { error: err });
->>>>>>> ae965433
         }
       }
 
-<<<<<<< HEAD
-    // Try Ethereum if enabled
-    if (this.addressTypes.includes(AddressType.ethereum)) {
-      try {
-        const accounts = await this.ethereum.getAccounts();
-        if (accounts && accounts.length > 0) {
-          connectedAddresses.push(
-            ...accounts.map((address: string) => ({
-              addressType: AddressType.ethereum,
-              address,
-            })),
-          );
-=======
       // Try Ethereum if enabled
       if (this.addressTypes.includes(AddressType.ethereum)) {
         try {
-          const accounts = await this.phantom.ethereum.connect();
+          const accounts = await this.ethereum.getAccounts();
           if (accounts && accounts.length > 0) {
             connectedAddresses.push(
               ...accounts.map((address: string) => ({
@@ -181,11 +132,11 @@
                 address,
               })),
             );
+            debug.info(DebugCategory.INJECTED_PROVIDER, "Ethereum connected successfully", { addresses: accounts });
           }
         } catch (err) {
           // Continue to other address types
           debug.warn(DebugCategory.INJECTED_PROVIDER, "Failed to connect Ethereum", { error: err });
->>>>>>> ae965433
         }
       }
 
@@ -236,34 +187,28 @@
     // Disconnect from Solana if enabled
     if (this.addressTypes.includes(AddressType.solana)) {
       try {
-<<<<<<< HEAD
         await this.solana.disconnect();
-=======
-        await this.phantom.solana.disconnect();
         debug.log(DebugCategory.INJECTED_PROVIDER, "Solana disconnected successfully");
->>>>>>> ae965433
       } catch (err) {
         // Ignore errors if Solana wasn't connected
         debug.warn(DebugCategory.INJECTED_PROVIDER, "Failed to disconnect Solana", { error: err });
       }
     }
 
-<<<<<<< HEAD
-    // Reset chain instances on disconnect
-    this._solanaChain = undefined;
-    this._ethereumChain = undefined;
-=======
     // Disconnect from Ethereum if enabled (no-op for Ethereum)
     if (this.addressTypes.includes(AddressType.ethereum)) {
       try {
-        await this.phantom.ethereum.disconnect();
+        await this.ethereum.disconnect();
         debug.log(DebugCategory.INJECTED_PROVIDER, "Ethereum disconnected successfully");
       } catch (err) {
         // Ignore errors if Ethereum wasn't connected
         debug.warn(DebugCategory.INJECTED_PROVIDER, "Failed to disconnect Ethereum", { error: err });
       }
     }
->>>>>>> ae965433
+
+    // Reset chain instances on disconnect
+    this._solanaChain = undefined;
+    this._ethereumChain = undefined;
 
     // Clean up browser-injected-sdk event listeners only
     // Do NOT clear this.eventListeners as it contains ProviderManager forwarding callbacks
