--- conflicted
+++ resolved
@@ -252,10 +252,8 @@
       this.addresses = connectedAddresses;
       this.connected = true;
 
-<<<<<<< HEAD
       // Get authUserId if available
       const authUserId = await this.getAuthUserId("manual-connect");
-=======
       // Clear manual disconnect flag since user is now explicitly connecting
       // This allows auto-reconnect on future page reloads
       try {
@@ -265,7 +263,6 @@
         // Ignore localStorage errors (e.g., in private browsing mode)
         debug.warn(DebugCategory.INJECTED_PROVIDER, "Failed to clear manual disconnect flag", { error });
       }
->>>>>>> 290ef24f
 
       const result = {
         addresses: this.addresses,
