import type { ChainPlugin } from "../index";
import { getProvider } from "./getProvider";
import { signMessage } from "./signMessage";
import { signIn } from "./signIn";
import { signAndSendTransaction } from "./signAndSendTransaction";
import type { PhantomSolanaProvider, PhantomEventType } from "./types";
import { connect } from "./connect";
import { disconnect } from "./disconnect";
<<<<<<< HEAD
import { addEventListener, removeEventListener, type PhantomEventCallback } from "./eventListeners";
=======
import { getAccount } from "./getAccount";
>>>>>>> d9fa38d7

export type Solana = {
  getProvider: () => PhantomSolanaProvider | null;

  connect: typeof connect;
  disconnect: typeof disconnect;

  getAccount: typeof getAccount;

  signMessage: typeof signMessage;
  signIn: typeof signIn;
  signAndSendTransaction: typeof signAndSendTransaction;

  addEventListener: (event: PhantomEventType, callback: PhantomEventCallback) => () => void;
  removeEventListener: (event: PhantomEventType, callback: PhantomEventCallback) => void;
};

const solana: Solana = {
  getProvider,
  connect,
  disconnect,
  getAccount,
  signMessage,
  signIn,
  signAndSendTransaction,
  addEventListener,
  removeEventListener,
};

export function createSolanaPlugin(): ChainPlugin<Solana> {
  return {
    name: "solana",
    create: () => solana,
  };
}<|MERGE_RESOLUTION|>--- conflicted
+++ resolved
@@ -6,11 +6,8 @@
 import type { PhantomSolanaProvider, PhantomEventType } from "./types";
 import { connect } from "./connect";
 import { disconnect } from "./disconnect";
-<<<<<<< HEAD
 import { addEventListener, removeEventListener, type PhantomEventCallback } from "./eventListeners";
-=======
 import { getAccount } from "./getAccount";
->>>>>>> d9fa38d7
 
 export type Solana = {
   getProvider: () => PhantomSolanaProvider | null;
