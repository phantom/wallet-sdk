--- conflicted
+++ resolved
@@ -21,11 +21,6 @@
   }
 
   // if not connected, prompt user to connect prominently
-<<<<<<< HEAD
-  const connectResult = await provider.connect({ onlyIfTrusted: false });
-  if (connectResult.publicKey) {
-    return connectResult.publicKey.toString();
-=======
   try {
     const connectResult = await provider.connect({ onlyIfTrusted: false });
 
@@ -34,7 +29,6 @@
     }
   } catch (error) {
     // Silently fail eager connect attempt
->>>>>>> 6e488385
   }
 
   throw new Error("Failed to connect to Phantom.");
