--- conflicted
+++ resolved
@@ -1,245 +1,6 @@
 # Phantom Server SDK
 
-<<<<<<< HEAD
 The Phantom Server SDK provides a secure and straightforward way to create and manage wallets, sign transactions, and interact with multiple blockchains from your backend services. This SDK is designed for server-side applications that need programmatic access to Phantom's wallet infrastructure.
-
-## Features
-
-- 🔐 **Secure wallet creation and management** - Create wallets programmatically with enterprise-grade security
-- ✍️ **Transaction signing** - Sign and optionally submit transactions across multiple blockchains
-- 📝 **Message signing** - Sign arbitrary messages for authentication or verification
-- 🌐 **Multi-chain support** - Works with Solana, Ethereum, Polygon, Sui, Bitcoin, Base and other major blockchains
-- 🔑 **Ed25519 authentication** - Secure API authentication using cryptographic signatures
-- 📊 **Wallet listing and pagination** - Efficiently manage large numbers of wallets
-
-## Installation
-
-Install the Server SDK using your preferred package manager:
-
-```bash
-npm install @phantom/server-sdk
-```
-
-```bash
-yarn add @phantom/server-sdk
-```
-
-```bash
-pnpm add @phantom/server-sdk
-```
-
-## Prerequisites
-
-Before using the SDK, you need:
-
-1. **Phantom Organization Credentials**
-   - Organization ID
-   - Organization Private Key (base58 encoded)
-   - API Base URL
-   
-   These credentials are provided when you create an organization with Phantom.
-
-2. **Node.js** version 16 or higher
-
-## Security First
-
-The private key for your organization is meant to be stored **ONLY on your server** in a secure environment.
-
-- **NEVER expose this key in client-side code**
-- **NEVER commit it to version control**
-- **Always use environment variables or secret management systems**
-
-
-## Quick Start
-
-### 1. Set up Environment Variables
-
-Create a `.env` file in your project root:
-
-```env
-PHANTOM_ORGANIZATION_ID=your-organization-id
-PHANTOM_PRIVATE_KEY=your-base58-encoded-private-key
-PHANTOM_API_URL=https://api.phantom.app/wallet
-```
-
-### 2. Initialize the SDK
-
-```typescript
-import { ServerSDK, NetworkId } from '@phantom/server-sdk';
-import dotenv from 'dotenv';
-
-// Load environment variables
-dotenv.config();
-
-// Initialize the SDK
-const sdk = new ServerSDK({
-  organizationId: process.env.PHANTOM_ORGANIZATION_ID!,
-  apiPrivateKey: process.env.PHANTOM_PRIVATE_KEY!,
-  apiBaseUrl: process.env.PHANTOM_API_URL!
-});
-
-// Create a wallet
-const wallet = await sdk.createWallet('My First Wallet');
-console.log('Wallet ID:', wallet.walletId);
-console.log('Addresses:', wallet.addresses);
-
-// Sign a message (base64url encoded)
-const message = Buffer.from('Hello, Phantom!').toString('base64url');
-const signature = await sdk.signMessage(
-  wallet.walletId,
-  message,
-  NetworkId.SOLANA_MAINNET
-);
-console.log('Signature:', signature);
-```
-
-## Usage Examples
-
-### Creating a Wallet
-
-```typescript
-// Create a wallet with a custom name
-const wallet = await sdk.createWallet('User Wallet 123');
-
-// Access addresses for different chains
-const solanaAddress = wallet.addresses.find(
-  addr => addr.addressType === 'Solana'
-)?.address;
-
-const ethereumAddress = wallet.addresses.find(
-  addr => addr.addressType === 'Ethereum'
-)?.address;
-
-console.log('Solana address:', solanaAddress);
-console.log('Ethereum address:', ethereumAddress);
-```
-
-### Signing and Sending Transactions
-
-```typescript
-import { Transaction, SystemProgram, PublicKey } from '@solana/web3.js';
-
-// Create a Solana transaction
-const transaction = new Transaction().add(
-  SystemProgram.transfer({
-    fromPubkey: new PublicKey(solanaAddress),
-    toPubkey: new PublicKey(recipientAddress),
-    lamports: 1000000 // 0.001 SOL
-  })
-);
-
-// Set transaction parameters
-transaction.recentBlockhash = blockhash;
-transaction.feePayer = new PublicKey(solanaAddress);
-
-// Serialize the transaction
-const serializedTx = transaction.serialize({
-  requireAllSignatures: false,
-  verifySignatures: false
-});
-
-// Convert to base64url
-const transactionBase64 = Buffer.from(serializedTx).toString('base64url');
-
-// Sign and send the transaction
-const signedTx = await sdk.signAndSendTransaction(
-  wallet.walletId,
-  transactionBase64,
-  NetworkId.SOLANA_MAINNET
-);
-
-console.log('Signed transaction:', signedTx.rawTransaction);
-```
-
-### Signing Messages
-
-```typescript
-// Sign a message for Solana (base64url encoded)
-const solanaMessage = Buffer.from('Please sign this message to authenticate').toString('base64url');
-const solanaSignature = await sdk.signMessage(
-  wallet.walletId,
-  solanaMessage,
-  NetworkId.SOLANA_MAINNET
-);
-
-// Sign a message for Ethereum (base64url encoded)
-const ethMessage = Buffer.from('Sign in to our dApp').toString('base64url');
-const ethSignature = await sdk.signMessage(
-  wallet.walletId,
-  ethMessage,
-  NetworkId.ETHEREUM_MAINNET
-);
-```
-
-### Managing Wallets
-
-```typescript
-// Get all wallets for your organization with pagination
-const result = await sdk.getWallets(20, 0); // limit: 20, offset: 0
-
-console.log(`Total wallets: ${result.totalCount}`);
-console.log('Wallets:', result.wallets);
-
-// Get addresses for a specific wallet
-const addresses = await sdk.getWalletAddresses(walletId);
-
-// Get specific addresses by derivation path
-const customAddresses = await sdk.getWalletAddresses(
-  walletId,
-  ["m/44'/501'/0'/0'", "m/44'/60'/0'/0/0"] // Solana and Ethereum
-);
-```
-
-## Network Support
-
-The SDK supports multiple blockchain networks through the `NetworkId` enum:
-
-### Solana Networks
-- `NetworkId.SOLANA_MAINNET` - Solana Mainnet-Beta
-- `NetworkId.SOLANA_DEVNET` - Solana Devnet
-- `NetworkId.SOLANA_TESTNET` - Solana Testnet
-
-### Ethereum Networks
-- `NetworkId.ETHEREUM_MAINNET` - Ethereum Mainnet
-- `NetworkId.ETHEREUM_GOERLI` - Goerli Testnet
-- `NetworkId.ETHEREUM_SEPOLIA` - Sepolia Testnet
-
-### Other EVM Networks
-- `NetworkId.POLYGON_MAINNET` - Polygon Mainnet
-- `NetworkId.POLYGON_MUMBAI` - Mumbai Testnet
-- `NetworkId.OPTIMISM_MAINNET` - Optimism Mainnet
-- `NetworkId.ARBITRUM_ONE` - Arbitrum One
-- `NetworkId.BASE_MAINNET` - Base Mainnet
-
-### Future Support
-- `NetworkId.BITCOIN_MAINNET` - Bitcoin Mainnet
-- `NetworkId.SUI_MAINNET` - Sui Mainnet
-
-## API Reference
-
-### `new ServerSDK(config)`
-
-Creates a new instance of the SDK.
-
-**Parameters:**
-- `config.organizationId` (string) - Your organization ID
-- `config.apiPrivateKey` (string) - Your base58-encoded private key
-- `config.apiBaseUrl` (string) - The Phantom API endpoint
-
-**Example:**
-```typescript
-const sdk = new ServerSDK({
-  organizationId: 'org_abc123',
-  apiPrivateKey: '5Kb8kLf9zgW...',
-  apiBaseUrl: 'https://api.phantom.app/wallet'
-});
-```
-
-### `createWallet(walletName?)`
-
-Creates a new wallet with addresses for multiple blockchains.
-=======
-The Phantom Server SDK provides a secure and straightforward way to create and manage wallets, sign transactions, and interact with multiple blockchains from your backend services.
 
 ## 📖 Documentation
 
@@ -254,7 +15,18 @@
 - Best Practices
 - Security Considerations
 
+## Features
+
+- 🔐 **Secure wallet creation and management** - Create wallets programmatically with enterprise-grade security
+- ✍️ **Transaction signing** - Sign and optionally submit transactions across multiple blockchains
+- 📝 **Message signing** - Sign arbitrary messages for authentication or verification
+- 🌐 **Multi-chain support** - Works with Solana, Ethereum, Polygon, Sui, Bitcoin, Base and other major blockchains
+- 🔑 **Ed25519 authentication** - Secure API authentication using cryptographic signatures
+- 📊 **Wallet listing and pagination** - Efficiently manage large numbers of wallets
+
 ## Installation
+
+Install the Server SDK using your preferred package manager:
 
 ```bash
 npm install @phantom/server-sdk
@@ -268,215 +40,47 @@
 pnpm add @phantom/server-sdk
 ```
 
+## Prerequisites
+
+Before using the SDK, you need:
+
+1. **Phantom Organization Credentials**
+   - Organization ID
+   - Organization Private Key (base58 encoded)
+   - API Base URL
+   
+   These credentials are provided when you create an organization with Phantom.
+
+2. **Node.js** version 16 or higher
+
+## Security First
+
+The private key for your organization is meant to be stored **ONLY on your server** in a secure environment.
+
+- **NEVER expose this key in client-side code**
+- **NEVER commit it to version control**
+- **Always use environment variables or secret management systems**
+
 ## Quick Start
->>>>>>> 2ea0fbf5
-
-**Parameters:**
-- `walletName` (string, optional) - Custom name for the wallet
-
-**Returns:** `Promise<CreateWalletResult>`
-- `walletId` (string) - Unique identifier for the wallet
-- `addresses` (WalletAddress[]) - Array of blockchain addresses
-
-**Example:**
-```typescript
-<<<<<<< HEAD
-const wallet = await sdk.createWallet('Customer Wallet');
-```
-
-### `signAndSendTransaction(walletId, transaction, networkId)`
-
-Signs a transaction and optionally submits it to the network.
-
-**Parameters:**
-- `walletId` (string) - The wallet ID to sign with
-- `transaction` (Uint8Array) - The serialized transaction
-- `networkId` (NetworkId) - The target network
-
-**Returns:** `Promise<SignedTransaction>`
-- `rawTransaction` (string) - Base64-encoded signed transaction
-
-**Example:**
-```typescript
-const signed = await sdk.signAndSendTransaction(
-  walletId,
-  serializedTx,
-  NetworkId.SOLANA_MAINNET
-);
-```
-
-### `signMessage(walletId, message, networkId)`
-
-Signs an arbitrary message.
-
-**Parameters:**
-- `walletId` (string) - The wallet ID to sign with
-- `message` (string) - The message to sign
-- `networkId` (NetworkId) - The network context for signing
-
-**Returns:** `Promise<string>` - Base64-encoded signature
-
-**Example:**
-```typescript
-const signature = await sdk.signMessage(
-  walletId,
-  'Authenticate with our service',
-  NetworkId.ETHEREUM_MAINNET
-);
-```
-
-### `getWalletAddresses(walletId, derivationPaths?)`
-
-Retrieves addresses for a wallet.
-
-**Parameters:**
-- `walletId` (string) - The wallet ID
-- `derivationPaths` (string[], optional) - Custom derivation paths
-
-**Returns:** `Promise<WalletAddress[]>` - Array of addresses
-
-**Example:**
-```typescript
-const addresses = await sdk.getWalletAddresses(walletId);
-```
-
-### `getWallets(limit?, offset?)`
-
-Lists all wallets in your organization.
-
-**Parameters:**
-- `limit` (number, optional) - Number of results (default: 20)
-- `offset` (number, optional) - Pagination offset (default: 0)
-
-**Returns:** `Promise<GetWalletsResult>`
-- `wallets` (Wallet[]) - Array of wallets
-- `totalCount` (number) - Total number of wallets
-- `limit` (number) - Results per page
-- `offset` (number) - Current offset
-
-**Example:**
-```typescript
-const page1 = await sdk.getWallets(50, 0);
-const page2 = await sdk.getWallets(50, 50);
-```
-
-## CAIP-2 Network Utilities
-
-The SDK includes utilities for working with CAIP-2 network identifiers:
-
-```typescript
-import { 
-  deriveSubmissionConfig,
-  supportsTransactionSubmission,
-  getNetworkDescription,
-  getSupportedNetworkIds,
-  getNetworkIdsByChain
-} from '@phantom/server-sdk';
-
-// Check if a network supports transaction submission
-if (supportsTransactionSubmission(NetworkId.SOLANA_MAINNET)) {
-  // Network supports automatic transaction submission
-}
-
-// Get human-readable network description
-const description = getNetworkDescription(NetworkId.ETHEREUM_MAINNET);
-// Returns: "Ethereum Mainnet"
-
-// List all supported networks
-const allNetworks = getSupportedNetworkIds();
-
-// Get all networks for a specific chain
-const solanaNetworks = getNetworkIdsByChain('solana');
-// Returns: [SOLANA_MAINNET, SOLANA_DEVNET, SOLANA_TESTNET]
-```
-
-## Complete Example
-
-Here's a complete example demonstrating wallet creation and transaction signing:
+
+### 1. Set up Environment Variables
+
+Create a `.env` file in your project root:
+
+```env
+PHANTOM_ORGANIZATION_ID=your-organization-id
+PHANTOM_PRIVATE_KEY=your-base58-encoded-private-key
+PHANTOM_API_URL=https://api.phantom.app/wallet
+```
+
+### 2. Initialize the SDK
 
 ```typescript
 import { ServerSDK, NetworkId } from '@phantom/server-sdk';
-import { 
-  Connection, 
-  Transaction, 
-  SystemProgram, 
-  PublicKey,
-  LAMPORTS_PER_SOL 
-} from '@solana/web3.js';
-
-async function main() {
-  // Initialize SDK
-  const sdk = new ServerSDK({
-    organizationId: process.env.PHANTOM_ORG_ID!,
-    apiPrivateKey: process.env.PHANTOM_PRIVATE_KEY!,
-    apiBaseUrl: 'https://api.phantom.app/wallet'
-  });
-
-  // Create a wallet
-  const wallet = await sdk.createWallet('Demo Wallet');
-  const solanaAddress = wallet.addresses.find(
-    a => a.addressType === 'Solana'
-  )?.address!;
-
-  console.log('Created wallet:', wallet.walletId);
-  console.log('Solana address:', solanaAddress);
-
-  // Connect to Solana
-  const connection = new Connection('https://api.devnet.solana.com');
-  
-  // Create a transaction
-  const transaction = new Transaction().add(
-    SystemProgram.transfer({
-      fromPubkey: new PublicKey(solanaAddress),
-      toPubkey: new PublicKey(solanaAddress), // Self-transfer
-      lamports: 0.001 * LAMPORTS_PER_SOL
-    })
-  );
-
-  // Set transaction details
-  const { blockhash } = await connection.getLatestBlockhash();
-  transaction.recentBlockhash = blockhash;
-  transaction.feePayer = new PublicKey(solanaAddress);
-
-  // Serialize transaction
-  const serializedTx = transaction.serialize({
-    requireAllSignatures: false,
-    verifySignatures: false
-  });
-
-  // Sign and send
-  const signed = await sdk.signAndSendTransaction(
-    wallet.walletId,
-    serializedTx,
-    NetworkId.SOLANA_DEVNET
-  );
-
-  console.log('Transaction signed:', signed.rawTransaction);
-}
-
-main().catch(console.error);
-```
-
-### Getting Help
-
-- Review the [demo script](https://github.com/phantom/wallet-sdk/tree/main/examples/server-sdk-examples) for working examples
-- Contact Phantom support
-
-## License
-
-This SDK is distributed under the MIT License. See the [LICENSE](../../LICENSE) file for details.
-
-## Contributing
-
-We welcome contributions! Please see our [Contributing Guide](../../CONTRIBUTING.md) for details.
-
-## Changelog
-
-See [CHANGELOG.md](./CHANGELOG.md) for a history of changes to this package. 
-
-## Integration
-=======
-import { ServerSDK, NetworkId } from '@phantom/server-sdk';
+import dotenv from 'dotenv';
+
+// Load environment variables
+dotenv.config();
 
 // Initialize the SDK
 const sdk = new ServerSDK({
@@ -490,16 +94,149 @@
 console.log('Wallet ID:', wallet.walletId);
 console.log('Addresses:', wallet.addresses);
 
-// Sign a message
+// Sign a message (base64url encoded)
+const message = Buffer.from('Hello, Phantom!').toString('base64url');
 const signature = await sdk.signMessage(
   wallet.walletId,
-  'Hello, Phantom!',
+  message,
   NetworkId.SOLANA_MAINNET
 );
 console.log('Signature:', signature);
 ```
 
-For complete documentation and examples, visit **[docs.phantom.com/server-sdk](https://docs.phantom.com/server-sdk)**.
+## Usage Examples
+
+### Creating a Wallet
+
+```typescript
+// Create a wallet with a custom name
+const wallet = await sdk.createWallet('User Wallet 123');
+
+// Access addresses for different chains
+const solanaAddress = wallet.addresses.find(
+  addr => addr.addressType === 'Solana'
+)?.address;
+
+const ethereumAddress = wallet.addresses.find(
+  addr => addr.addressType === 'Ethereum'
+)?.address;
+
+console.log('Solana address:', solanaAddress);
+console.log('Ethereum address:', ethereumAddress);
+```
+
+### Signing and Sending Transactions
+
+```typescript
+import { Transaction, SystemProgram, PublicKey } from '@solana/web3.js';
+
+// Create a Solana transaction
+const transaction = new Transaction().add(
+  SystemProgram.transfer({
+    fromPubkey: new PublicKey(solanaAddress),
+    toPubkey: new PublicKey(recipientAddress),
+    lamports: 1000000 // 0.001 SOL
+  })
+);
+
+// Set transaction parameters
+transaction.recentBlockhash = blockhash;
+transaction.feePayer = new PublicKey(solanaAddress);
+
+// Serialize the transaction
+const serializedTx = transaction.serialize({
+  requireAllSignatures: false,
+  verifySignatures: false
+});
+
+// Convert to base64url
+const transactionBase64 = Buffer.from(serializedTx).toString('base64url');
+
+// Sign and send the transaction
+const signedTx = await sdk.signAndSendTransaction(
+  wallet.walletId,
+  transactionBase64,
+  NetworkId.SOLANA_MAINNET
+);
+
+console.log('Signed transaction:', signedTx.rawTransaction);
+```
+
+### Signing Messages
+
+```typescript
+// Sign a message for Solana (base64url encoded)
+const solanaMessage = Buffer.from('Please sign this message to authenticate').toString('base64url');
+const solanaSignature = await sdk.signMessage(
+  wallet.walletId,
+  solanaMessage,
+  NetworkId.SOLANA_MAINNET
+);
+
+// Sign a message for Ethereum (base64url encoded)
+const ethMessage = Buffer.from('Sign in to our dApp').toString('base64url');
+const ethSignature = await sdk.signMessage(
+  wallet.walletId,
+  ethMessage,
+  NetworkId.ETHEREUM_MAINNET
+);
+```
+
+### Managing Wallets
+
+```typescript
+// Get all wallets for your organization with pagination
+const result = await sdk.getWallets(20, 0); // limit: 20, offset: 0
+
+console.log(`Total wallets: ${result.totalCount}`);
+console.log('Wallets:', result.wallets);
+
+// Get addresses for a specific wallet
+const addresses = await sdk.getWalletAddresses(walletId);
+
+// Get specific addresses by derivation path
+const customAddresses = await sdk.getWalletAddresses(
+  walletId,
+  ["m/44'/501'/0'/0'", "m/44'/60'/0'/0/0"] // Solana and Ethereum
+);
+```
+
+## Network Support
+
+The SDK supports multiple blockchain networks through the `NetworkId` enum:
+
+### Solana Networks
+- `NetworkId.SOLANA_MAINNET` - Solana Mainnet-Beta
+- `NetworkId.SOLANA_DEVNET` - Solana Devnet
+- `NetworkId.SOLANA_TESTNET` - Solana Testnet
+
+### Ethereum Networks
+- `NetworkId.ETHEREUM_MAINNET` - Ethereum Mainnet
+- `NetworkId.ETHEREUM_GOERLI` - Goerli Testnet
+- `NetworkId.ETHEREUM_SEPOLIA` - Sepolia Testnet
+
+### Other EVM Networks
+- `NetworkId.POLYGON_MAINNET` - Polygon Mainnet
+- `NetworkId.POLYGON_MUMBAI` - Mumbai Testnet
+- `NetworkId.OPTIMISM_MAINNET` - Optimism Mainnet
+- `NetworkId.ARBITRUM_ONE` - Arbitrum One
+- `NetworkId.BASE_MAINNET` - Base Mainnet
+
+### Future Support
+- `NetworkId.BITCOIN_MAINNET` - Bitcoin Mainnet
+- `NetworkId.SUI_MAINNET` - Sui Mainnet
+
+## API Reference
+
+For complete API documentation, visit **[docs.phantom.com/server-sdk](https://docs.phantom.com/server-sdk)**.
+
+### Key Methods
+
+- `createWallet(walletName?)` - Creates a new wallet
+- `signAndSendTransaction(walletId, transaction, networkId)` - Signs and optionally submits transactions
+- `signMessage(walletId, message, networkId)` - Signs arbitrary messages
+- `getWalletAddresses(walletId, derivationPaths?)` - Retrieves wallet addresses
+- `getWallets(limit?, offset?)` - Lists all wallets with pagination
 
 ## Resources
 
@@ -510,6 +247,9 @@
 - [Changelog](./CHANGELOG.md)
 
 ## License
->>>>>>> 2ea0fbf5
-
-This SDK is distributed under the MIT License. See the [LICENSE](../../LICENSE) file for details.+
+This SDK is distributed under the MIT License. See the [LICENSE](../../LICENSE) file for details.
+
+## Contributing
+
+We welcome contributions! Please see our [Contributing Guide](../../CONTRIBUTING.md) for details.