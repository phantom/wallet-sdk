--- conflicted
+++ resolved
@@ -20,16 +20,9 @@
     "typescript": "^5.0.4"
   },
   "dependencies": {
-<<<<<<< HEAD
     "@phantom/api-key-stamper": "^0.0.1",
     "@phantom/client": "^0.0.1",
     "@phantom/openapi-wallet-service": "^0.1.5"
-=======
-    "@phantom/openapi-wallet-service": "^0.1.5",
-    "axios": "^1.11.0",
-    "bs58": "^6.0.0",
-    "tweetnacl": "^1.0.3"
->>>>>>> e18de0f8
   },
   "files": [
     "dist"
