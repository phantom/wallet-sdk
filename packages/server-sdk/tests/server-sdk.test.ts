import { NetworkId, ServerSDK } from '../src/index';
import { ServerSDKConfig } from '../src/types';

describe('ServerSDK', () => {
  let sdk: ServerSDK;
  let config: ServerSDKConfig;
  let testWalletId: string;

  beforeAll(() => {
    // Validate required environment variables
    const requiredEnvVars = [
      'PHANTOM_ORGANIZATION_PRIVATE_KEY',
      'PHANTOM_ORGANIZATION_ID',
      'PHANTOM_WALLET_API'
    ];

    for (const envVar of requiredEnvVars) {
      if (!process.env[envVar]) {
        throw new Error(`Missing required environment variable: ${envVar}. Please create a .env file based on .env.example`);
      }
    }

    // Initialize config from environment variables
    config = {
      organizationId: process.env.PHANTOM_ORGANIZATION_ID!,
      apiPrivateKey: process.env.PHANTOM_ORGANIZATION_PRIVATE_KEY!,
      apiBaseUrl: process.env.PHANTOM_WALLET_API!,
      solanaRpcUrl: process.env.SOLANA_RPC_URL || 'https://api.devnet.solana.com'
    };

    sdk = new ServerSDK(config);
  });

  describe('Initialization', () => {
    it('should initialize SDK with valid environment variables', () => {
      expect(() => {
        new ServerSDK(config);
      }).not.toThrow();
    });

    it('should throw error when organizationId is missing', () => {
      const invalidConfig = { ...config, organizationId: '' };
      expect(() => {
        new ServerSDK(invalidConfig);
      }).toThrow('organizationId and apiBaseUrl are required');
    });

    it('should throw error when apiBaseUrl is missing', () => {
      const invalidConfig = { ...config, apiBaseUrl: '' };
      expect(() => {
        new ServerSDK(invalidConfig);
      }).toThrow('organizationId and apiBaseUrl are required');
    });

    it('should throw error with invalid private key', () => {
      const invalidConfig = { ...config, apiPrivateKey: 'invalid-key' };
      expect(() => {
        new ServerSDK(invalidConfig);
      }).toThrow();
    });
  });

  describe('Wallet Operations', () => {
    let createdWalletIds: string[] = [];

    it('should create a wallet and return accounts', async () => {
      const walletName = `Test Wallet ${Date.now()}`;
      const result = await sdk.createWallet(walletName);

      expect(result).toBeDefined();
      expect(result.walletId).toBeDefined();
      expect(typeof result.walletId).toBe('string');
      expect(result.addresses).toBeDefined();
      expect(Array.isArray(result.addresses)).toBe(true);
      expect(result.addresses.length).toBeGreaterThan(0);

      // Check that we have addresses for different chains
      const addressTypes = result.addresses.map(addr => addr.addressType);
      expect(addressTypes).toContain('Solana');
      expect(addressTypes).toContain('Ethereum');
      expect(addressTypes).toContain('BitcoinSegwit');
      expect(addressTypes).toContain('Sui');

      // Store wallet ID for subsequent tests
      testWalletId = result.walletId;
      createdWalletIds.push(result.walletId);
    }, 30000); // 30 second timeout for API calls

    it('should fetch wallet addresses using getWalletAddresses', async () => {
      // Ensure we have a wallet ID from previous test
      expect(testWalletId).toBeDefined();

      const addresses = await sdk.getWalletAddresses(testWalletId);

      expect(addresses).toBeDefined();
      expect(Array.isArray(addresses)).toBe(true);
      expect(addresses.length).toBeGreaterThan(0);

      // Verify address structure
      addresses.forEach(addr => {
        expect(addr).toHaveProperty('addressType');
        expect(addr).toHaveProperty('address');
        expect(typeof addr.addressType).toBe('string');
        expect(typeof addr.address).toBe('string');
      });

      // Check that we have all expected address types
      const addressTypes = addresses.map(addr => addr.addressType);
      expect(addressTypes).toContain('Solana');
      expect(addressTypes).toContain('Ethereum');
      expect(addressTypes).toContain('BitcoinSegwit');
      expect(addressTypes).toContain('Sui');
    }, 30000);

    it('should fetch specific wallet addresses using custom derivation paths', async () => {
      // Test fetching only Solana and Ethereum addresses
      const customPaths = ["m/44'/501'/0'/0'", "m/44'/60'/0'/0/0"];
      const addresses = await sdk.getWalletAddresses(testWalletId, customPaths);

      expect(addresses).toBeDefined();
      expect(Array.isArray(addresses)).toBe(true);
      expect(addresses.length).toBe(2);

      const addressTypes = addresses.map(addr => addr.addressType);
      expect(addressTypes).toContain('Solana');
      expect(addressTypes).toContain('Ethereum');
    }, 30000);

    it('should list wallets using getWallets', async () => {
      // First create another wallet to ensure we have multiple wallets
      const secondWallet = await sdk.createWallet(`Test Wallet 2 ${Date.now()}`);
      createdWalletIds.push(secondWallet.walletId);

      // Now fetch wallets with pagination
      const firstPage = await sdk.getWallets(5, 0);

      expect(firstPage).toBeDefined();
      expect(firstPage.wallets).toBeDefined();
      expect(Array.isArray(firstPage.wallets)).toBe(true);
      expect(firstPage.totalCount).toBeGreaterThanOrEqual(2); // At least 2 wallets we created
      expect(firstPage.limit).toBe(5);
      expect(firstPage.offset).toBe(0);

      // Verify wallet structure
      firstPage.wallets.forEach(wallet => {
        expect(wallet).toHaveProperty('walletId');
        expect(wallet).toHaveProperty('walletName');
        expect(typeof wallet.walletId).toBe('string');
        expect(typeof wallet.walletName).toBe('string');
      });

      // Check that our created wallets are in the list
      const walletIds = firstPage.wallets.map(w => w.walletId);
      const foundWallets = createdWalletIds.filter(id => walletIds.includes(id));
      expect(foundWallets.length).toBeGreaterThanOrEqual(1); // At least one of our wallets should be in the first page
    }, 30000);

    it('should handle pagination correctly in getWallets', async () => {
      // Get first page
      const firstPage = await sdk.getWallets(2, 0);
      expect(firstPage.limit).toBe(2);
      expect(firstPage.offset).toBe(0);

      // Get second page
      const secondPage = await sdk.getWallets(2, 2);
      expect(secondPage.limit).toBe(2);
      expect(secondPage.offset).toBe(2);

      // Ensure no overlap between pages
      const firstPageIds = firstPage.wallets.map(w => w.walletId);
      const secondPageIds = secondPage.wallets.map(w => w.walletId);
      const overlap = firstPageIds.filter(id => secondPageIds.includes(id));
      expect(overlap.length).toBe(0);
    }, 30000);

    it('should use default pagination values in getWallets', async () => {
      // Call without parameters
      const result = await sdk.getWallets();

      expect(result).toBeDefined();
      expect(result.limit).toBe(20); // Default limit
      expect(result.offset).toBe(0); // Default offset
      expect(result.wallets.length).toBeLessThanOrEqual(20);
    }, 30000);
  });

  describe('Message Signing', () => {
    beforeAll(async () => {
      // Create a wallet if we don't have one from previous tests
      if (!testWalletId) {
        const result = await sdk.createWallet('Test Wallet for Signing');
        testWalletId = result.walletId;
      }
    });

    it('should sign a message for Solana', async () => {
      const message = 'Hello from Phantom SDK tests!';
      const networkId = NetworkId.SOLANA_MAINNET; 

      const signature = await sdk.signMessage(testWalletId, message, networkId);

      expect(signature).toBeDefined();
      expect(typeof signature).toBe('string');
      expect(signature.length).toBeGreaterThan(0);
<<<<<<< HEAD
      // Base64 signature should be a valid base64url string
=======
      // Base64 signature should be a valid base64 string
>>>>>>> 2ea0fbf5
      expect(() => Buffer.from(signature, 'base64url')).not.toThrow();
    }, 30000);

    it('should sign a message for Ethereum', async () => {
      const message = 'Hello from Phantom SDK Ethereum test!';
      const networkId = NetworkId.ETHEREUM_MAINNET;

      const signature = await sdk.signMessage(testWalletId, message, networkId);

      expect(signature).toBeDefined();
      expect(typeof signature).toBe('string');
      expect(signature.length).toBeGreaterThan(0);
<<<<<<< HEAD
      // Base64 signature should be a valid base64url string
=======
      // Base64 signature should be a valid base64 string
>>>>>>> 2ea0fbf5
      expect(() => Buffer.from(signature, 'base64url')).not.toThrow();
    }, 30000);

    it('should sign different messages and get different signatures', async () => {
      const message1 = 'First message';
      const message2 = 'Second message';
      const networkId = NetworkId.SOLANA_MAINNET; 

      const signature1 = await sdk.signMessage(testWalletId, message1, networkId);
      const signature2 = await sdk.signMessage(testWalletId, message2, networkId);

      expect(signature1).not.toBe(signature2);
    }, 30000);

    it('should handle UTF-8 messages correctly', async () => {
      const message = '🚀 Unicode message with emojis! 你好世界';
      const networkId = NetworkId.SOLANA_MAINNET;

      const signature = await sdk.signMessage(testWalletId, message, networkId);

      expect(signature).toBeDefined();
      expect(typeof signature).toBe('string');
      expect(signature.length).toBeGreaterThan(0);
    }, 30000);
  });

  describe('Error Handling', () => {
    it('should throw error when signing with invalid wallet ID', async () => {
      const invalidWalletId = 'invalid-wallet-id';
      const message = 'Test message';
      const networkId = NetworkId.SOLANA_MAINNET; 

      await expect(
        sdk.signMessage(invalidWalletId, message, networkId)
      ).rejects.toThrow('Failed to sign message');
    });

    it('should throw error when getting addresses for invalid wallet ID', async () => {
      const invalidWalletId = 'invalid-wallet-id';

      await expect(
        sdk.getWalletAddresses(invalidWalletId)
      ).rejects.toThrow('Failed to get wallet addresses');
    });

    it('should throw error for unsupported network ID', async () => {
      const message = 'Test message';
      const unsupportedNetworkId = 'unsupported:network';

      await expect(
        sdk.signMessage(testWalletId, message, unsupportedNetworkId as any)
      ).rejects.toThrow();
    });
  });
});<|MERGE_RESOLUTION|>--- conflicted
+++ resolved
@@ -42,14 +42,14 @@
       const invalidConfig = { ...config, organizationId: '' };
       expect(() => {
         new ServerSDK(invalidConfig);
-      }).toThrow('organizationId and apiBaseUrl are required');
+      }).toThrow('organizationId and baseUrl are required');
     });
 
     it('should throw error when apiBaseUrl is missing', () => {
       const invalidConfig = { ...config, apiBaseUrl: '' };
       expect(() => {
         new ServerSDK(invalidConfig);
-      }).toThrow('organizationId and apiBaseUrl are required');
+      }).toThrow('organizationId and baseUrl are required');
     });
 
     it('should throw error with invalid private key', () => {
@@ -194,7 +194,7 @@
     });
 
     it('should sign a message for Solana', async () => {
-      const message = 'Hello from Phantom SDK tests!';
+      const message = Buffer.from('Hello from Phantom SDK tests!').toString('base64url');
       const networkId = NetworkId.SOLANA_MAINNET; 
 
       const signature = await sdk.signMessage(testWalletId, message, networkId);
@@ -202,16 +202,12 @@
       expect(signature).toBeDefined();
       expect(typeof signature).toBe('string');
       expect(signature.length).toBeGreaterThan(0);
-<<<<<<< HEAD
       // Base64 signature should be a valid base64url string
-=======
-      // Base64 signature should be a valid base64 string
->>>>>>> 2ea0fbf5
       expect(() => Buffer.from(signature, 'base64url')).not.toThrow();
     }, 30000);
 
     it('should sign a message for Ethereum', async () => {
-      const message = 'Hello from Phantom SDK Ethereum test!';
+      const message = Buffer.from('Hello from Phantom SDK Ethereum test!').toString('base64url');
       const networkId = NetworkId.ETHEREUM_MAINNET;
 
       const signature = await sdk.signMessage(testWalletId, message, networkId);
@@ -219,17 +215,13 @@
       expect(signature).toBeDefined();
       expect(typeof signature).toBe('string');
       expect(signature.length).toBeGreaterThan(0);
-<<<<<<< HEAD
       // Base64 signature should be a valid base64url string
-=======
-      // Base64 signature should be a valid base64 string
->>>>>>> 2ea0fbf5
       expect(() => Buffer.from(signature, 'base64url')).not.toThrow();
     }, 30000);
 
     it('should sign different messages and get different signatures', async () => {
-      const message1 = 'First message';
-      const message2 = 'Second message';
+      const message1 = Buffer.from('First message').toString('base64url');
+      const message2 = Buffer.from('Second message').toString('base64url');
       const networkId = NetworkId.SOLANA_MAINNET; 
 
       const signature1 = await sdk.signMessage(testWalletId, message1, networkId);
@@ -239,7 +231,7 @@
     }, 30000);
 
     it('should handle UTF-8 messages correctly', async () => {
-      const message = '🚀 Unicode message with emojis! 你好世界';
+      const message = Buffer.from('🚀 Unicode message with emojis! 你好世界').toString('base64url');
       const networkId = NetworkId.SOLANA_MAINNET;
 
       const signature = await sdk.signMessage(testWalletId, message, networkId);
@@ -253,7 +245,7 @@
   describe('Error Handling', () => {
     it('should throw error when signing with invalid wallet ID', async () => {
       const invalidWalletId = 'invalid-wallet-id';
-      const message = 'Test message';
+      const message = Buffer.from('Test message').toString('base64url');
       const networkId = NetworkId.SOLANA_MAINNET; 
 
       await expect(
@@ -270,7 +262,7 @@
     });
 
     it('should throw error for unsupported network ID', async () => {
-      const message = 'Test message';
+      const message = Buffer.from('Test message').toString('base64url');
       const unsupportedNetworkId = 'unsupported:network';
 
       await expect(
