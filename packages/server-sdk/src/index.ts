--- conflicted
+++ resolved
@@ -1,4 +1,3 @@
-<<<<<<< HEAD
 import {
   PhantomClient,
   type SignMessageParams,
@@ -8,12 +7,8 @@
   type CreateWalletResult,
   type GetWalletsResult,
   type AddressType,
+  type Organization
 } from "@phantom/client";
-import type { ExternalKmsOrganization } from "@phantom/openapi-wallet-service";
-=======
-import { PhantomClient, type SignMessageParams, type SignAndSendTransactionParams } from "@phantom/client";
-import { type NetworkId } from "@phantom/constants";
->>>>>>> 2e4fc176
 import { ApiKeyStamper } from "@phantom/api-key-stamper";
 import {
   parseMessage,
@@ -42,16 +37,10 @@
   networkId: NetworkId;
 }
 
-<<<<<<< HEAD
 export class ServerSDK  {
   private config: ServerSDKConfig;
   client: PhantomClient;
   
-=======
-export class ServerSDK {
-  private client: PhantomClient;
-
->>>>>>> 2e4fc176
   constructor(config: ServerSDKConfig) {
     this.config = config;
     // Create the API key stamper
@@ -59,11 +48,7 @@
       apiSecretKey: config.apiPrivateKey,
     });
 
-<<<<<<< HEAD
     // Initialize the parent PhantomClient with the stamper
-=======
-    // Initialize the PhantomClient with the stamper
->>>>>>> 2e4fc176
     this.client = new PhantomClient(
       {
         apiBaseUrl: config.apiBaseUrl,
@@ -89,15 +74,11 @@
       networkId: params.networkId,
     };
 
-<<<<<<< HEAD
-    return this.client.signMessage(signMessageParams);
-=======
     // Get raw response from client
     const rawResponse = await this.client.signMessage(signMessageParams);
 
     // Parse the response to get human-readable signature and explorer URL
     return parseSignMessageResponse(rawResponse, params.networkId);
->>>>>>> 2e4fc176
   }
 
   /**
@@ -105,11 +86,7 @@
    * @param params - Transaction parameters with flexible transaction format
    * @returns Promise<ParsedTransactionResult> - Parsed transaction result with hash and explorer URL
    */
-<<<<<<< HEAD
-  async signAndSendTransaction(params: ServerSignAndSendTransactionParams): Promise<SignedTransaction> {
-=======
   async signAndSendTransaction(params: ServerSignAndSendTransactionParams): Promise<ParsedTransactionResult> {
->>>>>>> 2e4fc176
     // Parse the transaction to base64url format
     const parsedTransaction = await parseTransaction(params.transaction, params.networkId);
 
@@ -119,16 +96,19 @@
       transaction: parsedTransaction.base64url,
       networkId: params.networkId,
     };
+        // Get raw response from client
+    const rawResponse = await this.client.signAndSendTransaction(signAndSendParams);
 
-<<<<<<< HEAD
-    return this.client.signAndSendTransaction(signAndSendParams);
+    // Parse the response to get transaction hash and explorer URL
+    return await parseTransactionResponse(rawResponse.rawTransaction, params.networkId);
+  
   }
 
   createOrganization(
     name: string,
     keyPair: { publicKey: string; secretKey: string },
     authenticatorName?: string,
-  ): Promise<ExternalKmsOrganization> {
+  ): Promise<Organization> {
     // Create a temporary PhantomClient instance with the stamper
     const tempClient = new PhantomClient(
       {
@@ -153,30 +133,6 @@
   
   getWalletAddresses(walletId: string, derivationPaths?: string[]): Promise<{ addressType: AddressType; address: string }[]> {
     return this.client.getWalletAddresses(walletId, derivationPaths);
-=======
-    // Get raw response from client
-    const rawResponse = await this.client.signAndSendTransaction(signAndSendParams);
-
-    // Parse the response to get transaction hash and explorer URL
-    return await parseTransactionResponse(rawResponse.rawTransaction, params.networkId);
-  }
-
-  // Proxy methods for other PhantomClient functionality
-  async createOrganization(organizationId: string, keypair: any) {
-    return await this.client.createOrganization(organizationId, keypair);
-  }
-
-  async createWallet(walletType: string = "user-wallet") {
-    return await this.client.createWallet(walletType);
-  }
-
-  async getWalletAddresses(walletId: string, derivationPaths?: string[]) {
-    return await this.client.getWalletAddresses(walletId, derivationPaths);
-  }
-
-  async getWallets(limit?: number, offset?: number) {
-    return await this.client.getWallets(limit, offset);
->>>>>>> 2e4fc176
   }
 }
 
