--- conflicted
+++ resolved
@@ -1,22 +1,10 @@
 # @phantom/react-sdk
 
-<<<<<<< HEAD
 ## 1.0.0-beta.0
 
 ### Major Changes
 
 - New SDKs chain specific interface, prepare for initial beta release
-=======
-## 0.3.9
-
-### Patch Changes
-
-- b20bc21: Support derivation index
-- Updated dependencies [b20bc21]
-  - @phantom/browser-sdk@0.3.9
-
-## 0.3.8
->>>>>>> 0ca7bc05
 
 ### Patch Changes
 
@@ -27,6 +15,14 @@
   - @phantom/constants@1.0.0-beta.0
   - @phantom/chains@1.0.0-beta.0
 
+## 0.3.9
+
+### Patch Changes
+
+- b20bc21: Support derivation index
+- Updated dependencies [b20bc21]
+  - @phantom/browser-sdk@0.3.9
+
 ## 0.3.8
 
 ### Patch Changes
