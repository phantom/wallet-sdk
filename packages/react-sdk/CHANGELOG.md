# @phantom/react-sdk

<<<<<<< HEAD
## 1.0.0-beta.0

### Major Changes

- New SDKs chain specific interface, prepare for initial beta release
=======
## 0.3.8
>>>>>>> bf8d02b8

### Patch Changes

- ef68eaf: Key rotation
<<<<<<< HEAD
- Updated dependencies [ef68eaf]
- Updated dependencies
  - @phantom/browser-sdk@1.0.0-beta.0
  - @phantom/constants@1.0.0-beta.0
  - @phantom/chains@1.0.0-beta.0
=======
- 9305f27: Remove solana kit dep
- Updated dependencies [ef68eaf]
- Updated dependencies [9305f27]
  - @phantom/browser-sdk@0.3.8
>>>>>>> bf8d02b8

## 0.3.7

### Patch Changes

- a126cf3: Bump version
- Updated dependencies [a126cf3]
  - @phantom/browser-sdk@0.3.7

## 0.3.6

### Patch Changes

- 3bdbfbd: Fix debug system
- Updated dependencies [b5d76b3]
- Updated dependencies [3bdbfbd]
  - @phantom/browser-sdk@0.3.6

## 0.3.5

### Patch Changes

- e04d53d: Added autoconnect functionality
- Updated dependencies [e04d53d]
  - @phantom/browser-sdk@0.3.5

## 0.3.4

### Patch Changes

- e41ad19: Fix re-rendering issues
- 7d1b22f: Updated libs version
- Updated dependencies [7d1b22f]
  - @phantom/browser-sdk@0.3.4

## 0.3.3

### Patch Changes

- 6d6cbf8: New stamper interface
- Updated dependencies [6d6cbf8]
  - @phantom/browser-sdk@0.3.3

## 0.3.2

### Patch Changes

- 36af356: Auth flow complete
- 3d0c1f9: New phantom client
- Updated dependencies [36af356]
- Updated dependencies [3d0c1f9]
  - @phantom/browser-sdk@0.3.2

## 0.3.1

### Patch Changes

- 7c86fef: Add support for the newest stamper
- Updated dependencies [7c86fef]
  - @phantom/browser-sdk@0.3.1

## 0.3.0

### Minor Changes

- b379ec2: Added new responses for phantom API , including blockexplorer responses

### Patch Changes

- Updated dependencies [b379ec2]
  - @phantom/browser-sdk@0.3.0

## 0.2.3

### Patch Changes

- 48cb72c: New auth flow
- Updated dependencies [48cb72c]
  - @phantom/browser-sdk@0.2.3

## 0.2.2

### Patch Changes

- 5c70527: New parsers fix for solana
- Updated dependencies [5c70527]
  - @phantom/browser-sdk@0.2.2

## 0.2.1

### Patch Changes

- @phantom/browser-sdk@0.2.1

## 0.2.0

### Patch Changes

- f361c9d: Updated to new interface and trying to fix the deployment versions
- Updated dependencies [f361c9d]
  - @phantom/browser-sdk@0.2.0

## 0.1.0

### Minor Changes

- dfdd1cd: New react-sdk interface with embedded wallets

### Patch Changes

- @phantom/browser-sdk@0.1.0

## 0.0.10

### Patch Changes

- @phantom/browser-sdk@0.0.10

## 0.0.10

### Patch Changes

- dff64e5: Add function to detect whether phantom wallet is installed
- Updated dependencies [dff64e5]
  - @phantom/browser-sdk@0.0.10

## 0.0.9

### Patch Changes

- 2087efe: Add auto-confirm features to browser-sdk and react-sdk
- Updated dependencies [2087efe]
  - @phantom/browser-sdk@0.0.9

## 0.0.8

### Patch Changes

- f14e169: fix: Incorrect web3 support after minifying
- Updated dependencies [f14e169]
  - @phantom/browser-sdk@0.0.8

## 0.0.7

### Patch Changes

- 87c93ec: Add template function for signing a transaction using web3/kit
- Updated dependencies [87c93ec]
  - @phantom/browser-sdk@0.0.7

## 0.0.6

### Patch Changes

- c90cd0b: Fixed publishing with woekspace: references
- Updated dependencies [c90cd0b]
  - @phantom/browser-sdk@0.0.6

## 0.0.5

### Patch Changes

- d29bc43: Fix dependencies
- Updated dependencies [d29bc43]
  - @phantom/browser-sdk@0.0.5

## 0.0.4

### Patch Changes

- 805bb86: small fixes and improvements
- Updated dependencies [805bb86]
  - @phantom/browser-sdk@0.0.4

## 0.0.3

### Patch Changes

- da1e893: getProvider and useProvider along with additional setup and tests
- Updated dependencies [da1e893]
  - @phantom/browser-sdk@0.0.3

## 0.0.2

### Patch Changes

- d461ca8: Set up structure and versioning
- Updated dependencies [d461ca8]
  - @phantom/browser-sdk@0.0.2<|MERGE_RESOLUTION|>--- conflicted
+++ resolved
@@ -1,30 +1,28 @@
 # @phantom/react-sdk
 
-<<<<<<< HEAD
 ## 1.0.0-beta.0
 
 ### Major Changes
 
 - New SDKs chain specific interface, prepare for initial beta release
-=======
-## 0.3.8
->>>>>>> bf8d02b8
 
 ### Patch Changes
 
 - ef68eaf: Key rotation
-<<<<<<< HEAD
 - Updated dependencies [ef68eaf]
 - Updated dependencies
   - @phantom/browser-sdk@1.0.0-beta.0
   - @phantom/constants@1.0.0-beta.0
   - @phantom/chains@1.0.0-beta.0
-=======
+
+## 0.3.8
+
+### Patch Changes
+
 - 9305f27: Remove solana kit dep
 - Updated dependencies [ef68eaf]
 - Updated dependencies [9305f27]
   - @phantom/browser-sdk@0.3.8
->>>>>>> bf8d02b8
 
 ## 0.3.7
 
