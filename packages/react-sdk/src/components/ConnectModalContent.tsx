--- conflicted
+++ resolved
@@ -121,14 +121,10 @@
     flexDirection: "column" as const,
     alignItems: "center",
     gap: "12px",
-<<<<<<< HEAD
-    padding: "0 32px 24px 32px",
     maxHeight: "480px",
     overflowY: "auto" as const,
-=======
     padding: "0 32px 32px 32px",
     transition: "opacity 0.15s ease-in-out, transform 0.15s ease-in-out",
->>>>>>> e81ba1fb
   };
 
   const dividerStyle: CSSProperties = {
