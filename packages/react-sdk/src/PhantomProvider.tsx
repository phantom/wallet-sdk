import type { ReactNode } from "react";
import { useState, useEffect, useMemo, useCallback } from "react";
import { BrowserSDK } from "@phantom/browser-sdk";
import type {
  BrowserSDKConfig,
  AuthOptions,
  DebugConfig,
  ConnectEventData,
  WalletAddress,
  ConnectResult,
} from "@phantom/browser-sdk";
import { mergeTheme, darkTheme, ThemeProvider, type PhantomTheme } from "@phantom/wallet-sdk-ui";
import { PhantomContext, type PhantomContextValue, type PhantomErrors } from "./PhantomContext";
import { ModalProvider } from "./ModalProvider";

export type PhantomSDKConfig = BrowserSDKConfig;

export interface PhantomDebugConfig extends DebugConfig {}

export interface ConnectOptions {
  embeddedWalletType?: "app-wallet" | "user-wallet";
  authOptions?: AuthOptions;
}

export interface PhantomProviderProps {
  children: ReactNode;
  config: PhantomSDKConfig;
  debugConfig?: PhantomDebugConfig;
  theme?: Partial<PhantomTheme>;
  appIcon?: string;
  appName?: string;
}

export function PhantomProvider({ children, config, debugConfig, theme, appIcon, appName }: PhantomProviderProps) {
  // Memoized config to avoid unnecessary SDK recreation
  const memoizedConfig: BrowserSDKConfig = useMemo(() => config, [config]);

  // Memoized theme - defaults to darkTheme if not provided
  const resolvedTheme = useMemo(() => mergeTheme(theme || darkTheme), [theme]);

  const [sdk, setSdk] = useState<BrowserSDK | null>(null);
  const [isClient, setIsClient] = useState(false);
  const [isConnected, setIsConnected] = useState(false);
  const [isConnecting, setIsConnecting] = useState(false);
  const [isLoading, setIsLoading] = useState(true);
  const [errors, setErrors] = useState<PhantomErrors>({});
  const [addresses, setAddresses] = useState<WalletAddress[]>([]);
  const [user, setUser] = useState<ConnectResult | null>(null);

  // Initialize client flag
  useEffect(() => {
    setIsClient(true);
  }, []);

  // Create SDK only on client side
  useEffect(() => {
    if (!isClient) return;

    const sdkInstance = new BrowserSDK(memoizedConfig);
    setSdk(sdkInstance);

    // No cleanup - let the SDK persist across page navigations
    // The SDK manages its own state and should only disconnect when explicitly called
  }, [isClient, memoizedConfig]);

  // Event listener management - only when SDK exists
  useEffect(() => {
    if (!sdk) return;
    // Event handlers that need to be referenced for cleanup
    const handleConnectStart = () => {
      setIsConnecting(true);
      setErrors((prev: PhantomErrors) => ({ ...prev, connect: undefined }));
    };

    const handleConnect = async (data: ConnectEventData) => {
      try {
        setIsConnected(true);
        setIsConnecting(false);

        // Store the full ConnectResult as user
        setUser(data);

        const addrs = await sdk.getAddresses();
        setAddresses(addrs);
      } catch (err) {
        console.error("Error connecting:", err);

        // Call disconnect to reset state if an error occurs
        try {
          await sdk.disconnect();
        } catch (err) {
          console.error("Error disconnecting:", err);
        }
      }
    };

    const handleConnectError = (errorData: any) => {
      setIsConnecting(false);
      setIsConnected(false);
<<<<<<< HEAD
      setErrors((prev: PhantomErrors) => ({ ...prev, connect: new Error(errorData.error || "Connection failed") }));
=======

      // Don't treat "No valid session found" or "No trusted connections available" from auto-connect as errors
      // These are expected states when no session exists, not actual errors
      const isAutoConnectNoSession =
        errorData.source === "auto-connect" &&
        (errorData.error === "No valid session found" || errorData.error === "No trusted connections available");

      if (isAutoConnectNoSession) {
        // Clear any previous error state, but don't set a new error for this expected case
        setConnectError(null);
      } else {
        setConnectError(new Error(errorData.error || "Connection failed"));
      }

>>>>>>> 685a1c33
      setAddresses([]);
    };

    const handleDisconnect = () => {
      setIsConnected(false);
      setIsConnecting(false);
      setErrors({});
      setAddresses([]);
      setUser(null);
    };

    const handleSpendingLimitReached = () => {
      setErrors((prev: PhantomErrors) => ({ ...prev, spendingLimit: true }));
    };

    // Add event listeners to SDK
    sdk.on("connect_start", handleConnectStart);
    sdk.on("connect", handleConnect);
    sdk.on("connect_error", handleConnectError);
    sdk.on("disconnect", handleDisconnect);
    sdk.on("spending_limit_reached", handleSpendingLimitReached);

    // Cleanup function to remove event listeners when SDK changes or component unmounts
    return () => {
      sdk.off("connect_start", handleConnectStart);
      sdk.off("connect", handleConnect);
      sdk.off("connect_error", handleConnectError);
      sdk.off("disconnect", handleDisconnect);
      sdk.off("spending_limit_reached", handleSpendingLimitReached);
    };
  }, [sdk]);

  // Handle debug configuration changes separately to avoid SDK reinstantiation
  useEffect(() => {
    if (!debugConfig || !sdk) return;

    sdk.configureDebug(debugConfig);
  }, [sdk, debugConfig]);

  // Initialize connection state and auto-connect - only on client side
  useEffect(() => {
    // Skip initialization if not on client or SDK not ready
    if (!isClient || !sdk) return;

    const initialize = async () => {
      try {
        await sdk.autoConnect();
      } catch (error) {
        // Silent fail - auto-connect shouldn't break the app
        console.error("Auto-connect error:", error);
      }

      // Mark SDK as done loading after initialization complete
      setIsLoading(false);
    };

    initialize();
  }, [sdk, isClient]);

  const clearError = useCallback((key: keyof PhantomErrors) => {
    setErrors((prev: PhantomErrors) => {
      const next = { ...prev };
      delete next[key];
      return next;
    });
  }, []);

  // Memoize context value to prevent unnecessary re-renders
  const value: PhantomContextValue = useMemo(
    () => ({
      sdk,
      isConnected,
      isConnecting,
      isLoading,
      errors,
      addresses,
      isClient,
      user,
      theme: resolvedTheme,
      allowedProviders: memoizedConfig.providers,
      clearError,
    }),
    [
      sdk,
      isConnected,
      isConnecting,
      isLoading,
      errors,
      addresses,
      isClient,
      user,
      resolvedTheme,
      memoizedConfig.providers,
      clearError,
    ],
  );

  return (
    <ThemeProvider theme={resolvedTheme}>
      <PhantomContext.Provider value={value}>
        <ModalProvider appIcon={appIcon} appName={appName}>
          {children}
        </ModalProvider>
      </PhantomContext.Provider>
    </ThemeProvider>
  );
}<|MERGE_RESOLUTION|>--- conflicted
+++ resolved
@@ -97,9 +97,6 @@
     const handleConnectError = (errorData: any) => {
       setIsConnecting(false);
       setIsConnected(false);
-<<<<<<< HEAD
-      setErrors((prev: PhantomErrors) => ({ ...prev, connect: new Error(errorData.error || "Connection failed") }));
-=======
 
       // Don't treat "No valid session found" or "No trusted connections available" from auto-connect as errors
       // These are expected states when no session exists, not actual errors
@@ -109,12 +106,11 @@
 
       if (isAutoConnectNoSession) {
         // Clear any previous error state, but don't set a new error for this expected case
-        setConnectError(null);
+        setErrors((prev: PhantomErrors) => ({ ...prev, connect: undefined }));
       } else {
-        setConnectError(new Error(errorData.error || "Connection failed"));
+        setErrors((prev: PhantomErrors) => ({ ...prev, connect: new Error(errorData.error || "Connection failed") }));
       }
 
->>>>>>> 685a1c33
       setAddresses([]);
     };
 
