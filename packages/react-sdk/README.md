# @phantom/react-sdk

React hooks for integrating Phantom wallet functionality into React applications with chain-specific operations.

## Installation

```bash
npm install @phantom/react-sdk
```

## Dependencies

Install additional dependencies based on the networks you want to support:

| Network Support | Required Dependencies              |
| --------------- | ---------------------------------- |
| Solana          | `@solana/web3.js` OR `@solana/kit` |
| Ethereum/EVM    | `viem`                             |

**Example for Solana + Ethereum support (using @solana/web3.js):**

```bash
npm install @phantom/react-sdk @solana/web3.js viem
```

**Example for Solana + Ethereum support (using @solana/kit):**

```bash
npm install @phantom/react-sdk @solana/kit viem
```

## Quick Start

### Basic Setup with Chain-Specific Operations

```tsx
import { PhantomProvider, useConnect, useSolana, useEthereum } from "@phantom/react-sdk";
import { AddressType } from "@phantom/browser-sdk";

function App() {
  return (
    <PhantomProvider
      config={{
        providerType: "injected", // Uses Phantom browser extension
        addressTypes: [AddressType.solana, AddressType.ethereum],
      }}
    >
      <WalletComponent />
    </PhantomProvider>
  );
}

function WalletComponent() {
  const { connect, isConnecting } = useConnect();
  const solana = useSolana();
  const ethereum = useEthereum();

  const handleConnect = async () => {
    const { addresses } = await connect();
    console.log("Connected addresses:", addresses);
  };

  const signSolanaMessage = async () => {
    const signature = await solana.signMessage("Hello Solana!");
    console.log("Solana signature:", signature);
  };

  const signEthereumMessage = async () => {
    const accounts = await ethereum.getAccounts();
    const signature = await ethereum.signPersonalMessage("Hello Ethereum!", accounts[0]);
    console.log("Ethereum signature:", signature);
  };

  return (
    <div>
      <button onClick={handleConnect} disabled={isConnecting}>
        {isConnecting ? "Connecting..." : "Connect Wallet"}
      </button>
      <button onClick={signSolanaMessage}>Sign Solana Message</button>
      <button onClick={signEthereumMessage}>Sign Ethereum Message</button>
    </div>
  );
}
```

### Embedded Wallet Setup

```tsx
import { PhantomProvider } from "@phantom/react-sdk";
import { AddressType } from "@phantom/browser-sdk";

function App() {
  return (
    <PhantomProvider
      config={{
        providerType: "embedded",
        embeddedWalletType: "app-wallet", // or 'user-wallet'
        addressTypes: [AddressType.solana, AddressType.ethereum],
        apiBaseUrl: "https://api.phantom.app/v1/wallets",
        organizationId: "your-org-id",
      }}
    >
      <YourApp />
    </PhantomProvider>
  );
}
```

## Connection Flow

The React SDK follows a clear connection pattern:

1. **Provider Setup**: Wrap your app with `PhantomProvider`
2. **Connection**: Use `useConnect()` to establish wallet connection
3. **Chain Operations**: Use chain-specific hooks (`useSolana()`, `useEthereum()`) for transactions and signing

```tsx
function WalletExample() {
  const { connect } = useConnect();
  const solana = useSolana();
  const ethereum = useEthereum();

  // 1. Connect first
  const handleConnect = async () => {
    await connect();
  };

  // 2. Then use chain-specific operations
  const sendSolanaTransaction = async () => {
    const result = await solana.signAndSendTransaction(transaction);
  };

  const sendEthereumTransaction = async () => {
    const result = await ethereum.sendTransaction(transaction);
  };
}
```

### Connection Options

For embedded user-wallets, you can specify authentication providers:

```tsx
const { connect } = useConnect();

// Default: Show provider selection screen
await connect();

// Google authentication (skips provider selection)
await connect({
  authOptions: {
    provider: "google",
  },
});

// Apple authentication (skips provider selection) 
await connect({
  authOptions: {
    provider: "apple",
  },
});
```

## Provider Types

### Injected Provider

Uses the Phantom browser extension installed by the user.

```tsx
<PhantomProvider
  config={{
    providerType: "injected",
    addressTypes: [AddressType.solana, AddressType.ethereum],
  }}
>
  <YourApp />
</PhantomProvider>
```

### Embedded Provider

Creates non-custodial wallets embedded in your application.

#### App Wallet (Recommended for most apps)

- **New wallets** created per application
- **Unfunded** by default - you need to fund them
- **Independent** from user's existing Phantom wallet

```tsx
<PhantomProvider
  config={{
    providerType: "embedded",
    embeddedWalletType: "app-wallet",
    addressTypes: [AddressType.solana],
    apiBaseUrl: "https://api.phantom.app/v1/wallets",
    organizationId: "your-org-id",
  }}
>
  <YourApp />
</PhantomProvider>
```

#### User Wallet (For existing Phantom users)

- **Uses Phantom authentication** - user logs in with existing account
- **Potentially funded** - brings existing wallet balance
- **Connected** to user's Phantom ecosystem

```tsx
<PhantomProvider
  config={{
    providerType: "embedded",
    embeddedWalletType: "user-wallet",
    addressTypes: [AddressType.solana, AddressType.ethereum],
    apiBaseUrl: "https://api.phantom.app/v1/wallets",
    organizationId: "your-org-id",
  }}
>
  <YourApp />
</PhantomProvider>
```

## Solana Provider Configuration

When using `AddressType.solana`, you can choose between two Solana libraries:

```tsx
<PhantomProvider
  config={{
    providerType: "embedded",
    addressTypes: [AddressType.solana],
    solanaProvider: "web3js", // or 'kit'
    apiBaseUrl: "https://api.phantom.app/v1/wallets",
    organizationId: "your-org-id",
  }}
>
  <YourApp />
</PhantomProvider>
```

**Provider Options:**

- `'web3js'` (default) - Uses `@solana/web3.js` library
- `'kit'` - Uses `@solana/kit` library (modern, TypeScript-first)

**When to use each:**

- **@solana/web3.js**: Better ecosystem compatibility, wider community support
- **@solana/kit**: Better TypeScript support, modern architecture, smaller bundle size

## Available Hooks

### Core Connection Hooks

#### useConnect

Connect to wallet:

```tsx
import { useConnect } from "@phantom/react-sdk";

function ConnectButton() {
  const { connect, isConnecting, error } = useConnect();

  const handleConnect = async () => {
    try {
      const { walletId, addresses } = await connect();
      console.log("Connected addresses:", addresses);
    } catch (err) {
      console.error("Failed to connect:", err);
    }
  };

  return (
    <button onClick={handleConnect} disabled={isConnecting}>
      {isConnecting ? "Connecting..." : "Connect Wallet"}
    </button>
  );
}
```

#### useAccounts

Get connected wallet addresses:

```tsx
import { useAccounts } from "@phantom/react-sdk";

function WalletAddresses() {
  const addresses = useAccounts();

  if (!addresses) {
    return <div>Not connected</div>;
  }

  return (
    <div>
      {addresses.map((addr, index) => (
        <div key={index}>
          <strong>{addr.addressType}:</strong> {addr.address}
        </div>
      ))}
    </div>
  );
}
```

#### useDisconnect

Disconnect from wallet:

```tsx
import { useDisconnect } from "@phantom/react-sdk";

function DisconnectButton() {
  const { disconnect, isDisconnecting } = useDisconnect();

  return (
    <button onClick={disconnect} disabled={isDisconnecting}>
      {isDisconnecting ? "Disconnecting..." : "Disconnect"}
    </button>
  );
}
```

#### useIsExtensionInstalled

Check if the Phantom browser extension is installed (for injected provider):

```tsx
import { useIsExtensionInstalled } from "@phantom/react-sdk";

function ExtensionStatus() {
  const { isLoading, isInstalled } = useIsExtensionInstalled();

  if (isLoading) {
    return <div>Checking for Phantom extension...</div>;
  }

  return (
    <div>
      {isInstalled ? (
        <p>✅ Phantom extension is installed!</p>
      ) : (
        <p>
          ❌ Phantom extension not found.{" "}
          <a href="https://phantom.app/download" target="_blank">
            Install here
          </a>
        </p>
      )}
    </div>
  );
}
```

### Chain-Specific Hooks

#### useSolana

Hook for Solana chain operations:

```tsx
import { useSolana } from "@phantom/react-sdk";
import { VersionedTransaction, TransactionMessage, SystemProgram, PublicKey, Connection } from "@solana/web3.js";

function SolanaOperations() {
  const solana = useSolana();

  const signMessage = async () => {
    const signature = await solana.signMessage("Hello Solana!");
    console.log("Signature:", signature);
  };

  const signAndSendTransaction = async () => {
    // Create transaction
    const connection = new Connection("https://api.mainnet-beta.solana.com");
    const { blockhash } = await connection.getLatestBlockhash();
    
    const fromAddress = await solana.getPublicKey();
    const transferInstruction = SystemProgram.transfer({
      fromPubkey: new PublicKey(fromAddress),
      toPubkey: new PublicKey(toAddress),
      lamports: 1000000, // 0.001 SOL
    });

    const messageV0 = new TransactionMessage({
      payerKey: new PublicKey(fromAddress),
      recentBlockhash: blockhash,
      instructions: [transferInstruction],
    }).compileToV0Message();

    const transaction = new VersionedTransaction(messageV0);

    // Sign and send
    const result = await solana.signAndSendTransaction(transaction);
    console.log("Transaction sent:", result.hash);
  };

  const switchNetwork = async () => {
    await solana.switchNetwork('devnet');
  };

  return (
    <div>
      <button onClick={signMessage}>Sign Message</button>
      <button onClick={signAndSendTransaction}>Send Transaction</button>
      <button onClick={switchNetwork}>Switch to Devnet</button>
      <p>Connected: {solana.isConnected ? 'Yes' : 'No'}</p>
    </div>
  );
}
```

**Available methods:**
- `signMessage(message)` - Sign a message
- `signTransaction(transaction)` - Sign without sending
- `signAndSendTransaction(transaction)` - Sign and send
- `switchNetwork(network)` - Switch between mainnet/devnet
- `getPublicKey()` - Get current public key
- `isConnected` - Connection status
- `isAvailable` - Provider availability

#### useEthereum

Hook for Ethereum chain operations:

```tsx
import { useEthereum } from "@phantom/react-sdk";

function EthereumOperations() {
  const ethereum = useEthereum();

  const signPersonalMessage = async () => {
    const accounts = await ethereum.getAccounts();
    const signature = await ethereum.signPersonalMessage("Hello Ethereum!", accounts[0]);
    console.log("Signature:", signature);
  };

  const signTypedData = async () => {
    const accounts = await ethereum.getAccounts();
    const typedData = {
      types: {
        EIP712Domain: [
          { name: "name", type: "string" },
          { name: "version", type: "string" },
          { name: "chainId", type: "uint256" },
          { name: "verifyingContract", type: "address" }
        ],
        Mail: [
          { name: "from", type: "string" },
          { name: "to", type: "string" },
          { name: "contents", type: "string" }
        ]
      },
      primaryType: "Mail",
      domain: {
        name: "Ether Mail",
        version: "1",
        chainId: 1,
        verifyingContract: "0xCcCCccccCCCCcCCCCCCcCcCccCcCCCcCcccccccC"
      },
      message: {
        from: "Alice",
        to: "Bob",
        contents: "Hello!"
      }
    };

    const signature = await ethereum.signTypedData(typedData);
    console.log("Typed data signature:", signature);
  };

  const sendTransaction = async () => {
    const result = await ethereum.sendTransaction({
      to: "0x742d35Cc6634C0532925a3b8D4C8db86fB5C4A7E",
      value: "1000000000000000000", // 1 ETH in wei
      gas: "21000",
    });
    console.log("Transaction sent:", result.hash);
  };

  const switchChain = async () => {
    await ethereum.switchChain(137); // Switch to Polygon
  };

  return (
    <div>
      <button onClick={signPersonalMessage}>Sign Personal Message</button>
      <button onClick={signTypedData}>Sign Typed Data</button>
      <button onClick={sendTransaction}>Send Transaction</button>
      <button onClick={switchChain}>Switch to Polygon</button>
      <p>Connected: {ethereum.isConnected ? 'Yes' : 'No'}</p>
    </div>
  );
}
```

**Available methods:**
- `request(args)` - EIP-1193 requests
- `signPersonalMessage(message, address)` - Sign personal message
- `signTypedData(typedData)` - Sign EIP-712 typed data
- `sendTransaction(transaction)` - Send transaction
- `switchChain(chainId)` - Switch chains
- `getChainId()` - Get current chain ID
- `getAccounts()` - Get connected accounts
- `isConnected` - Connection status
- `isAvailable` - Provider availability

## Transaction Examples

### Solana with @solana/web3.js

```tsx
import { VersionedTransaction, TransactionMessage, SystemProgram, PublicKey, Connection } from "@solana/web3.js";
import { useSolana } from "@phantom/react-sdk";

function SolanaExample() {
  const solana = useSolana();

  const sendTransaction = async () => {
    // Get recent blockhash
    const connection = new Connection("https://api.mainnet-beta.solana.com");
    const { blockhash } = await connection.getLatestBlockhash();

    // Create transfer instruction
    const fromAddress = await solana.getPublicKey();
    const transferInstruction = SystemProgram.transfer({
      fromPubkey: new PublicKey(fromAddress),
      toPubkey: new PublicKey(toAddress),
      lamports: 1000000, // 0.001 SOL
    });

    // Create VersionedTransaction
    const messageV0 = new TransactionMessage({
      payerKey: new PublicKey(fromAddress),
      recentBlockhash: blockhash,
      instructions: [transferInstruction],
    }).compileToV0Message();

    const transaction = new VersionedTransaction(messageV0);

    // Sign and send using chain-specific hook
    const result = await solana.signAndSendTransaction(transaction);
    console.log("Transaction sent:", result.hash);
  };

  return <button onClick={sendTransaction}>Send SOL</button>;
}
```

### Solana with @solana/kit

```tsx
import {
  createSolanaRpc,
  pipe,
  createTransactionMessage,
  setTransactionMessageFeePayer,
  setTransactionMessageLifetimeUsingBlockhash,
  address,
  compileTransaction,
} from "@solana/kit";
import { useSolana } from "@phantom/react-sdk";

function SolanaKitExample() {
  const solana = useSolana();

  const sendTransaction = async () => {
    const rpc = createSolanaRpc("https://api.mainnet-beta.solana.com");
    const { value: latestBlockhash } = await rpc.getLatestBlockhash().send();

    const userPublicKey = await solana.getPublicKey();
    const transactionMessage = pipe(
      createTransactionMessage({ version: 0 }),
      tx => setTransactionMessageFeePayer(address(userPublicKey), tx),
      tx => setTransactionMessageLifetimeUsingBlockhash(latestBlockhash, tx),
    );

    const transaction = compileTransaction(transactionMessage);

    // Sign and send using chain-specific hook
    const result = await solana.signAndSendTransaction(transaction);
    console.log("Transaction sent:", result.hash);
  };

  return <button onClick={sendTransaction}>Send SOL</button>;
}
```

### Ethereum with Viem

```tsx
import { parseEther, parseGwei, encodeFunctionData } from "viem";
import { useEthereum } from "@phantom/react-sdk";

function EthereumExample() {
  const ethereum = useEthereum();

  const sendEth = async () => {
    const result = await ethereum.sendTransaction({
      to: "0x742d35Cc6634C0532925a3b8D4C8db86fB5C4A7E",
      value: parseEther("1").toString(), // 1 ETH
      gas: "21000",
      gasPrice: parseGwei("20").toString(), // 20 gwei
    });
    console.log("ETH sent:", result.hash);
  };

  const sendToken = async () => {
    const result = await ethereum.sendTransaction({
      to: tokenContractAddress,
      data: encodeFunctionData({
        abi: erc20Abi,
        functionName: "transfer",
        args: [recipientAddress, parseEther("100")],
      }),
      gas: "50000",
      maxFeePerGas: parseGwei("30").toString(),
      maxPriorityFeePerGas: parseGwei("2").toString(),
    });
    console.log("Token sent:", result.hash);
  };

  return (
    <div>
      <button onClick={sendEth}>Send ETH</button>
      <button onClick={sendToken}>Send Token</button>
    </div>
  );
}
```

## Hooks Reference

Quick reference of all available hooks:

| Hook                        | Purpose                    | Returns                                        |
| --------------------------- | -------------------------- | ---------------------------------------------- |
| `useConnect`                | Connect to wallet          | `{ connect, isConnecting, error }`             |
| `useAccounts`               | Get wallet addresses       | `WalletAddress[]` or `null`                    |
| `useIsExtensionInstalled`   | Check extension status     | `{ isLoading, isInstalled }`                   |
| `useDisconnect`             | Disconnect from wallet     | `{ disconnect, isDisconnecting }`              |
| `useSolana`                 | Solana chain operations    | `{ signMessage, signAndSendTransaction, ... }` |
| `useEthereum`               | Ethereum chain operations  | `{ signPersonalMessage, sendTransaction, ... }`|
| `usePhantom`                | Get provider context       | `{ isConnected, isReady }`                     |

## Configuration Reference

```typescript
interface PhantomSDKConfig {
  providerType: "injected" | "embedded";
  appName?: string; // Optional app name for branding
  appLogo?: string; // Optional app logo URL for branding
  addressTypes?: [AddressType, ...AddressType[]]; // Networks to enable (e.g., [AddressType.solana])

  // Required for embedded provider only
  apiBaseUrl?: string; // Phantom API base URL
  organizationId?: string; // Your organization ID
  authOptions?: {
    authUrl?: string; // Custom auth URL (optional)
    redirectUrl?: string; // Custom redirect URL (optional)
  };
  embeddedWalletType?: "app-wallet" | "user-wallet"; // Wallet type
  solanaProvider?: "web3js" | "kit"; // Solana library choice (default: 'web3js')
  autoConnect?: boolean; // Auto-connect to existing session on SDK instantiation (default: true for embedded, false for injected)
}
```

## Debug Configuration

The React SDK supports separate debug configuration that can be changed without reinstantiating the underlying SDK, providing better performance.

### PhantomDebugConfig Interface

```typescript
interface PhantomDebugConfig {
  enabled?: boolean;     // Enable debug logging
  level?: DebugLevel;    // Debug level (ERROR, WARN, INFO, DEBUG)
  callback?: DebugCallback; // Custom debug message handler
}
```

### Using Debug Configuration

Pass the `debugConfig` as a separate prop to `PhantomProvider`:

```typescript
import { PhantomProvider, type PhantomSDKConfig, type PhantomDebugConfig, DebugLevel } from "@phantom/react-sdk";

function App() {
  const [debugLevel, setDebugLevel] = useState(DebugLevel.INFO);
  const [debugMessages, setDebugMessages] = useState([]);

<<<<<<< HEAD
  // Debug options
  debug?: {
    enabled?: boolean; // Enable debug logging
    level?: DebugLevel; // Debug level
    callback?: DebugCallback; // Custom debug callback
=======
  // SDK configuration - static, won't change when debug settings change
  const config: PhantomSDKConfig = {
    providerType: "embedded",
    organizationId: "your-org-id",
    // ... other config
  };

  // Debug configuration - separate to avoid SDK reinstantiation
  const debugConfig: PhantomDebugConfig = {
    enabled: true,
    level: debugLevel,
    callback: (message) => {
      setDebugMessages(prev => [...prev, message]);
    }
>>>>>>> ae965433
  };

  return (
    <PhantomProvider config={config} debugConfig={debugConfig}>
      {/* Your app components */}
    </PhantomProvider>
  );
}
```

### Debug Message Structure

Debug callbacks receive a `DebugMessage` object:

```typescript
interface DebugMessage {
  timestamp: number;     // Unix timestamp
  level: DebugLevel;     // Message level
  category: string;      // Component category
  message: string;       // Debug message text
  data?: any;           // Additional debug data (optional)
}
```

For more details and examples, see the [@phantom/browser-sdk documentation](../browser-sdk/README.md).<|MERGE_RESOLUTION|>--- conflicted
+++ resolved
@@ -694,13 +694,6 @@
   const [debugLevel, setDebugLevel] = useState(DebugLevel.INFO);
   const [debugMessages, setDebugMessages] = useState([]);
 
-<<<<<<< HEAD
-  // Debug options
-  debug?: {
-    enabled?: boolean; // Enable debug logging
-    level?: DebugLevel; // Debug level
-    callback?: DebugCallback; // Custom debug callback
-=======
   // SDK configuration - static, won't change when debug settings change
   const config: PhantomSDKConfig = {
     providerType: "embedded",
@@ -715,7 +708,6 @@
     callback: (message) => {
       setDebugMessages(prev => [...prev, message]);
     }
->>>>>>> ae965433
   };
 
   return (
