# Phantom React SDK

React hooks and components for integrating with Phantom wallet.

## Installation

```bash
npm install @phantom/react-sdk @phantom/browser-sdk
```

## Quick Start

```tsx
import React from "react";
import { PhantomProvider, useConnect } from "@phantom/react-sdk";
import { createSolanaPlugin } from "@phantom/browser-sdk/solana";

function App() {
  return (
    <PhantomProvider config={{ chainPlugins: [createSolanaPlugin()] }}>
      <WalletComponent />
    </PhantomProvider>
  );
}

function WalletComponent() {
  const { connect } = useConnect();

  const handleConnect = async () => {
    try {
      const connectedAccount = await connect();
      console.log("Wallet connected:", connectedAccount?.publicKey?.toString());
    } catch (error) {
      console.error("Connection failed:", error);
    }
  };

  return (
    <div>
      <button onClick={handleConnect}>Connect to Solana</button>
    </div>
  );
}

export default App;
```

## API Reference

### PhantomProvider

The PhantomProvider component provides the Phantom context to child components.

```tsx
import { PhantomProvider } from "@phantom/react-sdk";
import { createSolanaPlugin } from "@phantom/browser-sdk/solana";

<PhantomProvider config={{ chainPlugins: [createSolanaPlugin()] }}>{children}</PhantomProvider>;
```

### usePhantom

The `usePhantom` hoo provides access to the phantom instance. With Phantom instance you can call browser-sdk methods directly.

## Solana API Reference

### useProvider

The `useProvider` hook provides access to the Solana provider with automatic retry logic and state management.

#### Return Value

The hook returns an object with the following properties:

- `status: 'loading' | 'success' | 'error'` - Current status of the provider
- `provider: NonNullable<unknown> | null` - The Solana provider instance (null when not available)

### useConnect (Solana)

The `useConnect` hook provides a function to connect to the Phantom wallet for Solana.

#### Props

- `autoConnect?: boolean` (optional) - If `true`, attempts to connect to the wallet automatically when the component mounts. Defaults to `false`.

#### Return Value

The hook returns an object with the following property:

- `connect: () => Promise<ConnectResponse>` - An asynchronous function that initiates the connection process. Returns a promise that resolves with the connection response (e.g., `{ publicKey: PublicKey }`) or rejects if connection fails.

```tsx
import { useConnect } from "@phantom/react-sdk"; // Or '@phantom/react-sdk/solana' if specific

function MyComponent() {
  const { connect } = useConnect({ autoConnect: true });

  const handleConnectClick = async () => {
    try {
      const res = await connect();
      console.log("Connected:", res.publicKey.toString());
    } catch (err) {
      console.error("Connection error:", err);
    }
  };
  // ...
}
```

### useDisconnect (Solana)

The `useDisconnect` hook provides a function to disconnect from the Phantom wallet for Solana.

#### Return Value

The hook returns an object with the following property:

- `disconnect: () => Promise<void>` - An asynchronous function that initiates the disconnection process. Returns a promise that resolves when disconnection is complete or rejects if disconnection fails.

```tsx
import { useDisconnect } from "@phantom/react-sdk"; // Or '@phantom/react-sdk/solana' if specific

function MyComponent() {
  const { disconnect } = useDisconnect();

  const handleDisconnectClick = async () => {
    try {
      await disconnect();
      console.log("Disconnected");
    } catch (err) {
      console.error("Disconnection error:", err);
    }
  };
  // ...
}
```
<<<<<<< HEAD

### useSignIn (Solana)

The `useSignIn` hook provides a function to initiate a sign-in request to the Phantom wallet for Solana. This is compliant with SIP-001 (Sign In With Solana).

#### Return Value

The hook returns an object with the following property:

- `signIn: (signInData: SolanaSignInData) => Promise<{ address: PublicKey; signature: Uint8Array; signedMessage: Uint8Array }>` - An asynchronous function that initiates the sign-in process. `SolanaSignInData` is a type imported from `@phantom/browser-sdk/solana`. Returns a promise that resolves with the `address` (PublicKey), `signature` (Uint8Array), and `signedMessage` (Uint8Array), or rejects if the sign-in fails.

```tsx
import { useSignIn } from "@phantom/react-sdk"; // Or '@phantom/react-sdk/solana' if specific
import { SolanaSignInData } from "@phantom/browser-sdk/solana"; // This type might be needed from the browser-sdk

function MyComponent() {
  const { signIn } = useSignIn();

  const handleSignInClick = async () => {
    // Construct SolanaSignInData according to your needs
    // This typically includes the domain and a statement for the user.
    const signInData: SolanaSignInData = {
      domain: window.location.host,
      statement: "Please sign in to access exclusive features.",
      // Other fields like `nonce`, `chainId`, `resources` can be added as per SIP-001
    };

    try {
      const result = await signIn(signInData);
      console.log("Sign In successful. Address:", result.address.toString());
      // You can now verify the signature and signedMessage on your backend
      // Handle successful sign-in (e.g., update UI, set user session)
    } catch (err) {
      console.error("Sign In error:", err);
      // Handle sign-in error (e.g., show error message to user)
    }
  };

  return <button onClick={handleSignInClick}>Sign In with Solana</button>;
}
```

### useSignMessage (Solana)

The `useSignMessage` hook provides a function to prompt the user to sign an arbitrary message with their Solana account.

#### Return Value

The hook returns an object with the following property:

- `signMessage: (message: Uint8Array, display?: 'utf8' | 'hex') => Promise<{ signature: Uint8Array; publicKey: PublicKey }>` - An asynchronous function that prompts the user to sign a message. The `message` must be a `Uint8Array`. The optional `display` parameter can be 'utf8' (default) or 'hex' to suggest how the wallet should display the message bytes. Returns a promise that resolves with the `signature` (Uint8Array) and `publicKey` (PublicKey) of the signer, or rejects if signing fails.

```tsx
import { useSignMessage } from "@phantom/react-sdk"; // Or '@phantom/react-sdk/solana' if specific
import { PublicKey } from "@solana/web3.js"; // Assuming PublicKey might be used or needed

function MyComponent() {
  const { signMessage } = useSignMessage();

  const handleSignMessage = async () => {
    const messageToSign = "Please confirm your action by signing this message.";
    const messageBytes = new TextEncoder().encode(messageToSign);
    try {
      const { signature, publicKey } = await signMessage(messageBytes, "utf8");
      console.log("Message signed successfully!");
      console.log("Signature:", signature);
      console.log("Public Key:", publicKey.toString());
      // You can now verify this signature on a backend or use it as needed.
    } catch (err) {
      console.error("Sign message error:", err);
      // Handle error (e.g., user rejected, wallet error)
    }
  };

  return <button onClick={handleSignMessage}>Sign Message</button>;
}
```

### useSignAndSendTransaction (Solana)

The `useSignAndSendTransaction` hook provides a function to prompt the user to sign and then send a transaction on the Solana network.

#### Return Value

The hook returns an object with the following property:

- `signAndSendTransaction: (transaction: Transaction | VersionedTransaction) => Promise<{ signature: string; publicKey?: string }>` - An asynchronous function that prompts to sign and then sends a transaction. `Transaction` and `VersionedTransaction` are types from `@solana/web3.js`. Returns a promise that resolves with the transaction `signature` (string) and an optional `publicKey` (string) of the signer, or rejects if the process fails.

```tsx
import { useSignAndSendTransaction } from "@phantom/react-sdk"; // Or '@phantom/react-sdk/solana' if specific
import { Transaction, SystemProgram, PublicKey, Connection } from "@solana/web3.js";
// For VersionedTransaction, you might need: import { VersionedTransaction } from '@solana/web3.js';

function MyComponent() {
  const { signAndSendTransaction } = useSignAndSendTransaction();
  // Assume `connectedPublicKey` is available from `useConnect` or similar context
  const connectedPublicKey = new PublicKey("YOUR_CONNECTED_WALLET_PUBLIC_KEY"); // Replace with actual public key

  const handlePayment = async () => {
    if (!connectedPublicKey) {
      console.error("Wallet not connected");
      return;
    }

    // Example: Create a simple SOL transfer transaction
    const transaction = new Transaction().add(
      SystemProgram.transfer({
        fromPubkey: connectedPublicKey,
        toPubkey: new PublicKey("RECEIVER_PUBLIC_KEY_HERE"), // Replace with recipient's public key
        lamports: 1000000, // 0.001 SOL (1 SOL = 1,000,000,000 lamports)
      }),
    );

    // Optional: Set recent blockhash and fee payer if not handled by the hook/provider
    // const connection = new Connection("https://api.devnet.solana.com");
    // transaction.recentBlockhash = (await connection.getLatestBlockhash()).blockhash;
    // transaction.feePayer = connectedPublicKey;

    try {
      const { signature } = await signAndSendTransaction(transaction);
      console.log(`Transaction successful with signature: ${signature}`);
      // You can now monitor this signature on a Solana explorer or use a connection to confirm the transaction.
    } catch (err) {
      console.error("Sign and send transaction error:", err);
      // Handle error (e.g., user rejected, insufficient funds, network error)
    }
  };

  return <button onClick={handlePayment}>Send 0.001 SOL</button>;
}
```
=======
### useAccount

The `useAccount` hook provides access the currently connected account state. It is reactive and changes according to the connected account state.

#### Return Value

The hook returns an object with the following properties:

- `status: 'loading' | 'connected' | 'disconnected'` - Current account status
- `publicKey: string | null` - Current public key of the connected account or null when account is not connected.
>>>>>>> d5031373
<|MERGE_RESOLUTION|>--- conflicted
+++ resolved
@@ -134,7 +134,17 @@
   // ...
 }
 ```
-<<<<<<< HEAD
+
+### useAccount
+
+The `useAccount` hook provides access the currently connected account state. It is reactive and changes according to the connected account state.
+
+#### Return Value
+
+The hook returns an object with the following properties:
+
+- `status: 'loading' | 'connected' | 'disconnected'` - Current account status
+- `publicKey: string | null` - Current public key of the connected account or null when account is not connected.
 
 ### useSignIn (Solana)
 
@@ -265,16 +275,4 @@
 
   return <button onClick={handlePayment}>Send 0.001 SOL</button>;
 }
-```
-=======
-### useAccount
-
-The `useAccount` hook provides access the currently connected account state. It is reactive and changes according to the connected account state.
-
-#### Return Value
-
-The hook returns an object with the following properties:
-
-- `status: 'loading' | 'connected' | 'disconnected'` - Current account status
-- `publicKey: string | null` - Current public key of the connected account or null when account is not connected.
->>>>>>> d5031373
+```