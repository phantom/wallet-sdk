{
  "name": "@phantom/wallet-sdk",
<<<<<<< HEAD
  "version": "0.0.10",
  "main": "dist/cjs/index.js",
  "module": "dist/esm/index.js",
  "types": "dist/cjs/index.d.ts",
=======
  "version": "0.0.11",
  "type": "module",
>>>>>>> 79687566
  "exports": {
    ".": {
      "import": "./dist/esm/index.js",
      "default": "./dist/cjs/index.js",
      "types": "./dist/cjs/index.d.ts"
    }
  },
  "packageManager": "yarn@4.2.2",
  "scripts": {
    "build": "yarn build:esm && yarn build:cjs",
    "build:esm": "mkdir -p dist/esm && tsc -p tsconfig.json && echo '{\"type\":\"module\"}' > dist/esm/package.json",
    "build:cjs": "mkdir -p dist/cjs && tsc -p tsconfig.cjs.json && echo '{\"type\":\"commonjs\"}' > dist/cjs/package.json",
    "lint": "ts-standard --project tsconfig.json",
    "arethetypeswrong": "yarn build && yarn pack && yarn dlx @arethetypeswrong/cli package.tgz"
  },
  "packages": [
    "packages/*"
  ],
  "devDependencies": {
    "ts-standard": "*",
    "typescript": "^5.6.2"
  }
}<|MERGE_RESOLUTION|>--- conflicted
+++ resolved
@@ -1,14 +1,9 @@
 {
   "name": "@phantom/wallet-sdk",
-<<<<<<< HEAD
-  "version": "0.0.10",
+  "version": "0.0.11",
   "main": "dist/cjs/index.js",
   "module": "dist/esm/index.js",
   "types": "dist/cjs/index.d.ts",
-=======
-  "version": "0.0.11",
-  "type": "module",
->>>>>>> 79687566
   "exports": {
     ".": {
       "import": "./dist/esm/index.js",
