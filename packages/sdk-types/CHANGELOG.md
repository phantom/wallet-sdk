# @phantom/sdk-types

<<<<<<< HEAD
## 1.0.0-beta.0

### Major Changes

- New SDKs chain specific interface, prepare for initial beta release
=======
## 0.1.5
>>>>>>> bf8d02b8

### Patch Changes

- ef68eaf: Key rotation

## 0.1.4

### Patch Changes

- 7d1b22f: Updated libs version

## 0.1.3

### Patch Changes

- 6d6cbf8: New stamper interface

## 0.1.2

### Patch Changes

- 36af356: Auth flow complete

## 0.1.1

### Patch Changes

- 7c86fef: Add support for the newest stamper<|MERGE_RESOLUTION|>--- conflicted
+++ resolved
@@ -1,14 +1,12 @@
 # @phantom/sdk-types
 
-<<<<<<< HEAD
 ## 1.0.0-beta.0
 
 ### Major Changes
 
 - New SDKs chain specific interface, prepare for initial beta release
-=======
+
 ## 0.1.5
->>>>>>> bf8d02b8
 
 ### Patch Changes
 
