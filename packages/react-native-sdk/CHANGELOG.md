--- conflicted
+++ resolved
@@ -1,23 +1,10 @@
 # @phantom/react-native-sdk
 
-<<<<<<< HEAD
 ## 1.0.0-beta.0
 
 ### Major Changes
 
 - New SDKs chain specific interface, prepare for initial beta release
-=======
-## 0.1.8
-
-### Patch Changes
-
-- b20bc21: Support derivation index
-- Updated dependencies [b20bc21]
-  - @phantom/embedded-provider-core@0.1.10
-  - @phantom/client@0.1.11
-
-## 0.1.7
->>>>>>> 0ca7bc05
 
 ### Patch Changes
 
@@ -34,9 +21,20 @@
   - @phantom/base64url@1.0.0-beta.0
   - @phantom/crypto@1.0.0-beta.0
 
+## 0.1.8
+
+### Patch Changes
+
+- b20bc21: Support derivation index
+- Updated dependencies [b20bc21]
+  - @phantom/embedded-provider-core@0.1.10
+  - @phantom/client@0.1.11
+
 ## 0.1.7
 
 ### Patch Changes
+
+- Updated dependencies
   - @phantom/embedded-provider-core@0.1.9
   - @phantom/sdk-types@0.1.5
   - @phantom/client@0.1.10
