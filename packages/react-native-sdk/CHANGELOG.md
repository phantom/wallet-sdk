# @phantom/react-native-sdk

<<<<<<< HEAD
## 1.0.0-beta.0

### Major Changes

- New SDKs chain specific interface, prepare for initial beta release
=======
## 0.1.7
>>>>>>> bf8d02b8

### Patch Changes

- ef68eaf: Key rotation
- Updated dependencies [ef68eaf]
<<<<<<< HEAD
- Updated dependencies
  - @phantom/embedded-provider-core@1.0.0-beta.0
  - @phantom/sdk-types@1.0.0-beta.0
  - @phantom/client@1.0.0-beta.0
  - @phantom/constants@1.0.0-beta.0
  - @phantom/parsers@1.0.0-beta.0
  - @phantom/chains@1.0.0-beta.0
  - @phantom/api-key-stamper@1.0.0-beta.0
  - @phantom/base64url@1.0.0-beta.0
  - @phantom/crypto@1.0.0-beta.0
=======
  - @phantom/embedded-provider-core@0.1.9
  - @phantom/sdk-types@0.1.5
  - @phantom/client@0.1.10
>>>>>>> bf8d02b8

## 0.1.6

### Patch Changes

- 3bdbfbd: Fix debug system
- Updated dependencies [b5d76b3]
  - @phantom/embedded-provider-core@0.1.7

## 0.1.5

### Patch Changes

- e04d53d: Added autoconnect functionality
- Updated dependencies [e04d53d]
  - @phantom/embedded-provider-core@0.1.6

## 0.1.4

### Patch Changes

- 7d1b22f: Updated libs version
- Updated dependencies [7d1b22f]
  - @phantom/sdk-types@0.1.4
  - @phantom/client@0.1.8
  - @phantom/api-key-stamper@0.1.5
  - @phantom/constants@0.0.3
  - @phantom/embedded-provider-core@0.1.5

## 0.1.3

### Patch Changes

- 6d6cbf8: New stamper interface
- Updated dependencies [6d6cbf8]
  - @phantom/api-key-stamper@0.1.4
  - @phantom/client@0.1.7
  - @phantom/embedded-provider-core@0.1.4
  - @phantom/sdk-types@0.1.3

## 0.1.2

### Patch Changes

- 36af356: Auth flow complete
- 3d0c1f9: New phantom client
- Updated dependencies [36af356]
- Updated dependencies [3d0c1f9]
  - @phantom/embedded-provider-core@0.1.3
  - @phantom/api-key-stamper@0.1.3
  - @phantom/sdk-types@0.1.2
  - @phantom/client@0.1.6
  - @phantom/crypto@0.1.2

## 0.1.1

### Patch Changes

- Updated dependencies [b379ec2]
  - @phantom/client@0.1.4
  - @phantom/constants@0.0.2
  - @phantom/embedded-provider-core@0.1.2<|MERGE_RESOLUTION|>--- conflicted
+++ resolved
@@ -1,20 +1,15 @@
 # @phantom/react-native-sdk
 
-<<<<<<< HEAD
 ## 1.0.0-beta.0
 
 ### Major Changes
 
 - New SDKs chain specific interface, prepare for initial beta release
-=======
-## 0.1.7
->>>>>>> bf8d02b8
 
 ### Patch Changes
 
 - ef68eaf: Key rotation
 - Updated dependencies [ef68eaf]
-<<<<<<< HEAD
 - Updated dependencies
   - @phantom/embedded-provider-core@1.0.0-beta.0
   - @phantom/sdk-types@1.0.0-beta.0
@@ -25,11 +20,13 @@
   - @phantom/api-key-stamper@1.0.0-beta.0
   - @phantom/base64url@1.0.0-beta.0
   - @phantom/crypto@1.0.0-beta.0
-=======
+
+## 0.1.7
+
+### Patch Changes
   - @phantom/embedded-provider-core@0.1.9
   - @phantom/sdk-types@0.1.5
   - @phantom/client@0.1.10
->>>>>>> bf8d02b8
 
 ## 0.1.6
 
