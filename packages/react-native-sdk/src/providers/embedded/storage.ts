import * as SecureStore from "expo-secure-store";
import type { EmbeddedStorage, Session } from "@phantom/embedded-provider-core";

export class ExpoSecureStorage implements EmbeddedStorage {
  private readonly sessionKey = "phantom_session";
<<<<<<< HEAD
  private readonly requireAuth = false; // Set to false to NOT require biometric/authentication for access
=======
  private readonly logoutFlagKey = "phantom_should_clear_previous_session";
  private readonly requireAuth: boolean;
>>>>>>> df007b2f

  constructor() {}

  async saveSession(session: Session): Promise<void> {
    try {
      await SecureStore.setItemAsync(this.sessionKey, JSON.stringify(session), {
        requireAuthentication: this.requireAuth,
        keychainAccessible: SecureStore.WHEN_UNLOCKED_THIS_DEVICE_ONLY,
      });
    } catch (error) {
      console.error("[ExpoSecureStorage] Failed to save session", { error: (error as Error).message });
      throw new Error(`Failed to save session: ${(error as Error).message}`);
    }
  }

  async getSession(): Promise<Session | null> {
    try {
      const sessionData = await SecureStore.getItemAsync(this.sessionKey, {
        requireAuthentication: this.requireAuth,
      });

      if (!sessionData) {
        return null;
      }

      return JSON.parse(sessionData) as Session;
    } catch (error) {
      console.error("[ExpoSecureStorage] Failed to load session", { error: (error as Error).message });
      return null;
    }
  }

  async clearSession(): Promise<void> {
    try {
      await SecureStore.deleteItemAsync(this.sessionKey);
    } catch (error) {
      console.error("[ExpoSecureStorage] Failed to clear session", { error: (error as Error).message });
      // Don't throw here, clearing should be resilient
    }
  }
<<<<<<< HEAD
=======

  async getShouldClearPreviousSession(): Promise<boolean> {
    try {
      const flagData = await SecureStore.getItemAsync(this.logoutFlagKey, {
        requireAuthentication: false, // Don't require auth for this flag
      });

      if (!flagData) {
        return false;
      }

      return flagData === "true";
    } catch (error) {
      console.error("[ExpoSecureStorage] Failed to get shouldClearPreviousSession flag", {
        error: (error as Error).message,
      });
      return false;
    }
  }

  async setShouldClearPreviousSession(should: boolean): Promise<void> {
    try {
      await SecureStore.setItemAsync(this.logoutFlagKey, should.toString(), {
        requireAuthentication: false, // Don't require auth for this flag
        keychainAccessible: SecureStore.WHEN_UNLOCKED_THIS_DEVICE_ONLY,
      });
    } catch (error) {
      console.error("[ExpoSecureStorage] Failed to set shouldClearPreviousSession flag", {
        error: (error as Error).message,
      });
      // Don't throw here, setting the flag should be resilient
    }
  }

  async isAvailable(): Promise<boolean> {
    return await SecureStore.isAvailableAsync();
  }

  // Method to update authentication requirement
  setRequireAuth(_requireAuth: boolean): void {
    // Note: this.requireAuth is readonly, so we can't actually change it
    // This would require recreating the storage instance
    console.warn("[ExpoSecureStorage] Cannot change requireAuth after initialization");
  }
>>>>>>> df007b2f
}<|MERGE_RESOLUTION|>--- conflicted
+++ resolved
@@ -3,12 +3,8 @@
 
 export class ExpoSecureStorage implements EmbeddedStorage {
   private readonly sessionKey = "phantom_session";
-<<<<<<< HEAD
   private readonly requireAuth = false; // Set to false to NOT require biometric/authentication for access
-=======
   private readonly logoutFlagKey = "phantom_should_clear_previous_session";
-  private readonly requireAuth: boolean;
->>>>>>> df007b2f
 
   constructor() {}
 
@@ -49,8 +45,6 @@
       // Don't throw here, clearing should be resilient
     }
   }
-<<<<<<< HEAD
-=======
 
   async getShouldClearPreviousSession(): Promise<boolean> {
     try {
@@ -95,5 +89,4 @@
     // This would require recreating the storage instance
     console.warn("[ExpoSecureStorage] Cannot change requireAuth after initialization");
   }
->>>>>>> df007b2f
 }