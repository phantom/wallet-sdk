import { PhantomClient } from "@phantom/client";
import { base64urlEncode } from "@phantom/base64url";
import bs58 from "bs58";
import {
  parseMessage,
  parseTransactionToBase64Url,
  parseSignMessageResponse,
  parseTransactionResponse,
  type ParsedTransactionResult,
  type ParsedSignatureResult,
} from "@phantom/parsers";

import type {
  PlatformAdapter,
  Session,
  AuthResult,
  DebugLogger,
  EmbeddedStorage,
  AuthProvider,
  URLParamsAccessor,
  StamperInfo,
} from "./interfaces";
import type {
  EmbeddedProviderConfig,
  ConnectResult,
  SignMessageParams,
  SignAndSendTransactionParams,
  WalletAddress,
  AuthOptions,
} from "./types";
import { JWTAuth } from "./auth/jwt-auth";
import { generateSessionId } from "./utils/session";
import { retryWithBackoff } from "./utils/retry";
import type { StamperWithKeyManagement } from "@phantom/sdk-types";
<<<<<<< HEAD
import { EmbeddedSolanaChain, EmbeddedEthereumChain } from "./chains";
import type { ISolanaChain, IEthereumChain } from '@phantom/chains';
=======

export type EmbeddedProviderEvent = 'connect' | 'connect_start' | 'connect_error' | 'disconnect' | 'error';
export type EventCallback = (data?: any) => void;

>>>>>>> ae965433
export class EmbeddedProvider {
  private config: EmbeddedProviderConfig;
  private platform: PlatformAdapter;
  private storage: EmbeddedStorage;
  private authProvider: AuthProvider;
  private urlParamsAccessor: URLParamsAccessor;
  private stamper: StamperWithKeyManagement;
  private logger: DebugLogger;
  private client: PhantomClient | null = null;
  private walletId: string | null = null;
  private addresses: WalletAddress[] = [];
  private jwtAuth: JWTAuth;
<<<<<<< HEAD
  
  // Built-in chain instances
  public readonly solana: ISolanaChain;
  public readonly ethereum: IEthereumChain;
=======
  private eventListeners: Map<EmbeddedProviderEvent, Set<EventCallback>> = new Map();
>>>>>>> ae965433

  constructor(config: EmbeddedProviderConfig, platform: PlatformAdapter, logger: DebugLogger) {
    this.logger = logger;
    this.logger.log("EMBEDDED_PROVIDER", "Initializing EmbeddedProvider", { config });

    this.config = config;
    this.platform = platform;
    this.storage = platform.storage;
    this.authProvider = platform.authProvider;
    this.urlParamsAccessor = platform.urlParamsAccessor;
    this.stamper = platform.stamper;
    this.jwtAuth = new JWTAuth();

    // Store solana provider config (unused for now)
    config.solanaProvider;
    
<<<<<<< HEAD
    // Initialize chain instances
    this.solana = new EmbeddedSolanaChain(this);
    this.ethereum = new EmbeddedEthereumChain(this);
    
=======
>>>>>>> ae965433
    this.logger.info("EMBEDDED_PROVIDER", "EmbeddedProvider initialized");

    // Auto-connect is now handled manually via autoConnect() method to avoid race conditions
  }

  /*
   * Event system methods for listening to provider state changes
   */
  on(event: EmbeddedProviderEvent, callback: EventCallback): void {
    if (!this.eventListeners.has(event)) {
      this.eventListeners.set(event, new Set());
    }
    this.eventListeners.get(event)!.add(callback);
    this.logger.log("EMBEDDED_PROVIDER", "Event listener added", { event });
  }

  off(event: EmbeddedProviderEvent, callback: EventCallback): void {
    const listeners = this.eventListeners.get(event);
    if (listeners) {
      listeners.delete(callback);
      this.logger.log("EMBEDDED_PROVIDER", "Event listener removed", { event });
    }
  }

  private emit(event: EmbeddedProviderEvent, data?: any): void {
    const listeners = this.eventListeners.get(event);
    if (listeners && listeners.size > 0) {
      this.logger.log("EMBEDDED_PROVIDER", "Emitting event", { event, listenerCount: listeners.size, data });
      listeners.forEach(callback => {
        try {
          callback(data);
        } catch (error) {
          this.logger.error("EMBEDDED_PROVIDER", "Event callback error", { event, error });
        }
      });
    }
  }

  private async getAndFilterWalletAddresses(walletId: string): Promise<WalletAddress[]> {
    // Get wallet addresses with retry and auto-disconnect on failure
    const addresses = await retryWithBackoff(
      () => this.client!.getWalletAddresses(walletId),
      "getWalletAddresses",
      this.logger,
    ).catch(async error => {
      this.logger.error("EMBEDDED_PROVIDER", "getWalletAddresses failed after retries, disconnecting", {
        walletId,
        error: error.message,
      });
      // Clear the session if getWalletAddresses fails after retries
      await this.storage.clearSession();
      this.client = null;
      this.walletId = null;
      this.addresses = [];
      throw error;
    });

    // Filter by enabled address types and return formatted addresses
    return addresses
      .filter(addr => this.config.addressTypes.some(type => type === addr.addressType))
  }

  /*
   * We use this method to make sure the session is not invalid, or there's a different session id in the url.
   * If there's a different one, we delete the current session and start from scratch.
   * This prevents issues where users have stale sessions or URL mismatches after redirects.
   */
  private async validateAndCleanSession(session: Session | null): Promise<Session | null> {
    if (!session) return null;

    this.logger.log("EMBEDDED_PROVIDER", "Found existing session, validating", {
      sessionId: session.sessionId,
      status: session.status,
      walletId: session.walletId,
    });

    // If session is not completed, check if we're in the right context
    if (session.status !== "completed") {
      const urlSessionId = this.urlParamsAccessor.getParam("session_id");

      // If we have a pending session but no sessionId in URL, this is a mismatch
      if (session.status === "pending" && !urlSessionId) {
        this.logger.warn("EMBEDDED_PROVIDER", "Session mismatch detected - pending session without redirect context", {
          sessionId: session.sessionId,
          status: session.status,
        });
        // Clear the invalid session and start fresh
        await this.storage.clearSession();
        return null;
      }
      // If sessionId in URL doesn't match stored session, clear invalid session
      else if (urlSessionId && urlSessionId !== session.sessionId) {
        this.logger.warn("EMBEDDED_PROVIDER", "Session ID mismatch detected", {
          storedSessionId: session.sessionId,
          urlSessionId: urlSessionId,
        });
        await this.storage.clearSession();
        return null;
      }
    }

    return session;
  }

  /*
   * Shared connection logic for both connect() and autoConnect().
   * Handles redirect resume, existing session validation, and session initialization.
   * Returns ConnectResult if connection succeeds, null if should continue with new auth flow.
   */
  private async tryExistingConnection(): Promise<ConnectResult | null> {
    // Get and validate existing session
    this.logger.log("EMBEDDED_PROVIDER", "Getting existing session");
    let session = await this.storage.getSession();
    session = await this.validateAndCleanSession(session);

    // First, check if we're resuming from a redirect
    this.logger.log("EMBEDDED_PROVIDER", "Checking for redirect resume");
    if (this.authProvider.resumeAuthFromRedirect) {
      const authResult = this.authProvider.resumeAuthFromRedirect();
      if (authResult) {
        this.logger.info("EMBEDDED_PROVIDER", "Resuming from redirect", {
          walletId: authResult.walletId,
          provider: authResult.provider,
        });
        return this.completeAuthConnection(authResult);
      }
    }

    // If we have a completed session, use it
    if (session && session.status === "completed") {
      this.logger.info("EMBEDDED_PROVIDER", "Using existing completed session", {
        sessionId: session.sessionId,
        walletId: session.walletId,
      });

      await this.initializeClientFromSession(session);

      // Update session timestamp
      session.lastUsed = Date.now();
      await this.storage.saveSession(session);

      this.logger.info("EMBEDDED_PROVIDER", "Connection from existing session successful", {
        walletId: this.walletId,
        addressCount: this.addresses.length,
      });

      const result: ConnectResult = {
        walletId: this.walletId!,
        addresses: this.addresses,
        status: "completed",
      };

      // Emit connect event for existing session success
      this.emit("connect", {
        walletId: this.walletId,
        addresses: this.addresses,
        source: "existing-session",
      });

      return result;
    }

    // No existing connection available
    return null;
  }

  /*
   * We use this method to validate authentication options before processing them.
   * This ensures only supported auth providers are used and required tokens are present.
   */
  private validateAuthOptions(authOptions?: AuthOptions): void {
    if (!authOptions) return;

    if (authOptions.provider && !["google", "apple", "jwt"].includes(authOptions.provider)) {
      throw new Error(`Invalid auth provider: ${authOptions.provider}. Must be "google", "apple", or "jwt"`);
    }

    if (authOptions.provider === "jwt" && !authOptions.jwtToken) {
      throw new Error("JWT token is required when using JWT authentication");
    }
  }

  /*
   * We use this method to validate if a session is still valid and can be used for auto-connect.
   * This checks session status, expiration, and required fields.
   */
  private isSessionValid(session: Session | null): boolean {
    if (!session) {
      return false;
    }

    // Check required fields
    if (!session.walletId || !session.organizationId || !session.stamperInfo) {
      this.logger.log("EMBEDDED_PROVIDER", "Session missing required fields", {
        hasWalletId: !!session.walletId,
        hasOrganizationId: !!session.organizationId,
        hasStamperInfo: !!session.stamperInfo,
      });
      return false;
    }

    // Check session status
    if (session.status !== "completed") {
      this.logger.log("EMBEDDED_PROVIDER", "Session not completed", { status: session.status });
      return false;
    }

    // Check session age (7 days default)
    const sessionAge = Date.now() - session.lastUsed;
    const maxSessionAge = 7 * 24 * 60 * 60 * 1000; // 7 days in milliseconds
    if (sessionAge > maxSessionAge) {
      this.logger.log("EMBEDDED_PROVIDER", "Session expired", {
        sessionAge,
        maxSessionAge,
        lastUsed: new Date(session.lastUsed).toISOString(),
      });
      return false;
    }

    this.logger.log("EMBEDDED_PROVIDER", "Session is valid", {
      sessionId: session.sessionId,
      walletId: session.walletId,
      lastUsed: new Date(session.lastUsed).toISOString(),
    });
    return true;
  }

  /*
   * Public method to attempt auto-connection using an existing valid session.
   * This should be called after setting up event listeners to avoid race conditions.
   * Silently fails if no valid session exists, enabling seamless reconnection.
   */
  async autoConnect(): Promise<void> {
    try {
      this.logger.log("EMBEDDED_PROVIDER", "Starting auto-connect attempt");
      
      // Emit connect_start event for auto-connect
      this.emit("connect_start", { source: "auto-connect" });

      // Try to use existing connection (redirect resume or completed session)
      const result = await this.tryExistingConnection();
      
      if (result) {
        // Successfully connected using existing session or redirect
        this.logger.info("EMBEDDED_PROVIDER", "Auto-connect successful", {
          walletId: result.walletId,
          addressCount: result.addresses.length,
        });

        this.emit("connect", {
          walletId: result.walletId,
          addresses: result.addresses,
          source: "auto-connect",
        });
        return;
      }

      // No existing connection available - auto-connect should fail silently
      this.logger.log("EMBEDDED_PROVIDER", "Auto-connect failed: no valid session found");
      
      // Emit connect_error to reset isConnecting state
      this.emit("connect_error", {
        error: "No valid session found",
        source: "auto-connect",
      });
      
    } catch (error) {
      this.logger.error("EMBEDDED_PROVIDER", "Auto-connect failed", {
        error: error instanceof Error ? error.message : String(error),
      });
      
      // Emit connect_error to reset isConnecting state
      this.emit("connect_error", {
        error: error instanceof Error ? error.message : "Auto-connect failed",
        source: "auto-connect",
      });
    }
  }

  /*
   * We use this method to initialize the stamper and create an organization for new sessions.
   * This is the first step when no existing session is found and we need to set up a new wallet.
   */
  private async createOrganizationAndStamper(): Promise<{ organizationId: string; stamperInfo: StamperInfo }> {
    // Initialize stamper (generates keypair in IndexedDB)
    this.logger.log("EMBEDDED_PROVIDER", "Initializing stamper");
    const stamperInfo = await this.stamper.init();
    this.logger.log("EMBEDDED_PROVIDER", "Stamper initialized", {
      publicKey: stamperInfo.publicKey,
      keyId: stamperInfo.keyId,
      algorithm: this.stamper.algorithm,
    });

    // Create a temporary client with the stamper
    this.logger.log("EMBEDDED_PROVIDER", "Creating temporary PhantomClient");
    const tempClient = new PhantomClient(
      {
        apiBaseUrl: this.config.apiBaseUrl,
      },
      this.stamper,
    );

    // Create an organization
    // organization name is a combination of this organizationId and this userId, which will be a unique identifier
    const platformName = this.platform.name || "unknown";
    const shortPubKey = stamperInfo.publicKey.slice(0, 8);
    const organizationName = `${this.config.organizationId}-${platformName}-${shortPubKey}`;

    this.logger.log("EMBEDDED_PROVIDER", "Creating organization", {
      organizationName,
      publicKey: stamperInfo.publicKey,
      platform: platformName,
    });

    // Convert base58 public key to base64url format as required by the API
    const base64urlPublicKey = base64urlEncode(bs58.decode(stamperInfo.publicKey));

    const { organizationId } = await tempClient.createOrganization(organizationName, [
      {
        username: `user-${shortPubKey}`,
        role: "ADMIN",
        authenticators: [
          {
            authenticatorName: `auth-${shortPubKey}`,
            authenticatorKind: "keypair",
            publicKey: base64urlPublicKey,
            algorithm: "Ed25519",
          },
        ],
      },
    ]);
    this.logger.info("EMBEDDED_PROVIDER", "Organization created", { organizationId });

    return { organizationId, stamperInfo };
  }

  async connect(authOptions?: AuthOptions): Promise<ConnectResult> {
    try {
      this.logger.info("EMBEDDED_PROVIDER", "Starting embedded provider connect", {
        authOptions: authOptions
          ? {
              provider: authOptions.provider,
              hasJwtToken: !!authOptions.jwtToken,
            }
          : undefined,
      });
      
      // Emit connect_start event for manual connect
      this.emit("connect_start", { 
        source: "manual-connect",
        authOptions: authOptions ? { provider: authOptions.provider } : undefined
      });

      // Try to use existing connection (redirect resume or completed session)
      const existingResult = await this.tryExistingConnection();
      if (existingResult) {
        // Successfully connected using existing session or redirect
        this.logger.info("EMBEDDED_PROVIDER", "Manual connect using existing connection", {
          walletId: existingResult.walletId,
          addressCount: existingResult.addresses.length,
        });
        
        // Emit connect event for manual connect success with existing connection
        this.emit("connect", {
          walletId: existingResult.walletId,
          addresses: existingResult.addresses,
          source: "manual-existing",
        });
        
        return existingResult;
      }

      // Validate auth options before proceeding with new auth flow
      this.validateAuthOptions(authOptions);

      // No existing connection available, create new one
      this.logger.info("EMBEDDED_PROVIDER", "No existing connection, creating new auth flow");
      const { organizationId, stamperInfo } = await this.createOrganizationAndStamper();
      const session = await this.handleAuthFlow(organizationId, stamperInfo, authOptions);

      // If session is null here, it means we're doing a redirect
      if (!session) {
        // This should not return anything as redirect is happening
        return {
          addresses: [],
          status: "pending",
        } as ConnectResult;
      }

      // Update session last used timestamp (only for non-redirect flows)
      // For redirect flows, timestamp is updated before redirect to prevent race condition
      if (!authOptions || authOptions.provider === "jwt" || this.config.embeddedWalletType === "app-wallet") {
        session.lastUsed = Date.now();
        await this.storage.saveSession(session);
      }

      // Initialize client and get addresses
      await this.initializeClientFromSession(session);

      const result: ConnectResult = {
        walletId: this.walletId!,
        addresses: this.addresses,
        status: "completed",
      };

      // Emit connect event for manual connect success
      this.emit("connect", {
        walletId: this.walletId,
        addresses: this.addresses,
        source: "manual",
      });

      return result;
    } catch (error) {
      // Log the full error details for debugging
      this.logger.error("EMBEDDED_PROVIDER", "Connect failed with error", {
        error:
          error instanceof Error
            ? {
                name: error.name,
                message: error.message,
                stack: error.stack,
              }
            : error,
      });

      // Emit connect_error event for manual connect failure
      this.emit("connect_error", {
        error: error instanceof Error ? error.message : String(error),
        source: "manual-connect",
      });

      // Enhanced error handling with specific error types
      if (error instanceof Error) {
        // Check for specific error types and provide better error messages
        if (error.message.includes("IndexedDB") || error.message.includes("storage")) {
          throw new Error(
            "Storage error: Unable to access browser storage. Please ensure storage is available and try again.",
          );
        }

        if (error.message.includes("network") || error.message.includes("fetch")) {
          throw new Error(
            "Network error: Unable to connect to authentication server. Please check your internet connection and try again.",
          );
        }

        if (error.message.includes("JWT") || error.message.includes("jwt")) {
          throw new Error(`JWT Authentication error: ${error.message}`);
        }

        if (error.message.includes("Authentication") || error.message.includes("auth")) {
          throw new Error(`Authentication error: ${error.message}`);
        }

        if (error.message.includes("organization") || error.message.includes("wallet")) {
          throw new Error(`Wallet creation error: ${error.message}`);
        }

        // Re-throw the original error if it's already well-formatted
        throw error;
      }

      // Handle unknown error types
      throw new Error(`Embedded wallet connection failed: ${String(error)}`);
    }
  }

  async disconnect(): Promise<void> {
    const wasConnected = this.client !== null;
    
    await this.storage.clearSession();

    this.client = null;
    this.walletId = null;
    this.addresses = [];
    this.logger.info("EMBEDDED_PROVIDER", "Disconnected from embedded wallet");

    // Emit disconnect event if we were previously connected
    if (wasConnected) {
      this.emit("disconnect", {
        source: "manual",
      });
    }
  }

  async signMessage(params: SignMessageParams): Promise<ParsedSignatureResult> {
    if (!this.client || !this.walletId) {
      throw new Error("Not connected");
    }

    this.logger.info("EMBEDDED_PROVIDER", "Signing message", {
      walletId: this.walletId,
      message: params.message,
    });

    // Parse message to base64url format for client
    const parsedMessage = parseMessage(params.message);

    // Get raw response from client
    const rawResponse = await this.client.signMessage({
      walletId: this.walletId,
      message: parsedMessage.base64url,
      networkId: params.networkId,
    });

    this.logger.info("EMBEDDED_PROVIDER", "Message signed successfully", {
      walletId: this.walletId,
      message: params.message,
    });

    // Parse the response to get human-readable signature and explorer URL
    return parseSignMessageResponse(rawResponse, params.networkId);
  }

  async signAndSendTransaction(params: SignAndSendTransactionParams): Promise<ParsedTransactionResult> {
    if (!this.client || !this.walletId) {
      throw new Error("Not connected");
    }

    this.logger.info("EMBEDDED_PROVIDER", "Signing and sending transaction", {
      walletId: this.walletId,
      networkId: params.networkId,
    });

    // Parse transaction to base64url format for client based on network
    const parsedTransaction = await parseTransactionToBase64Url(params.transaction, params.networkId);

    this.logger.log("EMBEDDED_PROVIDER", "Parsed transaction for signing", {
      walletId: this.walletId,
      transaction: parsedTransaction,
    });

    // Get raw response from client
    const rawResponse = await this.client.signAndSendTransaction({
      walletId: this.walletId,
      transaction: parsedTransaction.base64url,
      networkId: params.networkId,
    });

    this.logger.info("EMBEDDED_PROVIDER", "Transaction signed and sent successfully", {
      walletId: this.walletId,
      networkId: params.networkId,
      hash: rawResponse.hash,
      rawTransaction: rawResponse.rawTransaction,
    });

    // Parse the response to get transaction hash and explorer URL
    return await parseTransactionResponse(rawResponse.rawTransaction, params.networkId, rawResponse.hash);
  }

  getAddresses(): WalletAddress[] {
    return this.addresses;
  }

  isConnected(): boolean {
    return this.client !== null && this.walletId !== null;
  }

  /*
   * We use this method to route between different authentication flows based on wallet type and auth options.
   * It handles app-wallet creation directly or routes to JWT/redirect authentication for user-wallets.
   * Returns null for redirect flows since they don't complete synchronously.
   */
  private async handleAuthFlow(
    organizationId: string,
    stamperInfo: StamperInfo,
    authOptions?: AuthOptions,
  ): Promise<Session | null> {
    if (this.config.embeddedWalletType === "user-wallet") {
      this.logger.info("EMBEDDED_PROVIDER", "Creating user-wallet, routing authentication", {
        authProvider: authOptions?.provider || "phantom-connect",
      });

      // Route to appropriate authentication flow based on authOptions
      if (authOptions?.provider === "jwt") {
        return await this.handleJWTAuth(organizationId, stamperInfo, authOptions);
      } else {
        // This will redirect in browser, so we don't return a session
        // In react-native this will return an auth result
        this.logger.info("EMBEDDED_PROVIDER", "Starting redirect-based authentication flow", {
          organizationId,
          parentOrganizationId: this.config.organizationId,
          provider: authOptions?.provider,
        });
        return await this.handleRedirectAuth(organizationId, stamperInfo, authOptions);
      }
    } else {
      this.logger.info("EMBEDDED_PROVIDER", "Creating app-wallet", {
        organizationId,
      });
      // Create app-wallet directly
      const tempClient = new PhantomClient(
        {
          apiBaseUrl: this.config.apiBaseUrl,
          organizationId: organizationId,
        },
        this.stamper,
      );

      const wallet = await tempClient.createWallet(`Wallet ${Date.now()}`);
      const walletId = wallet.walletId;

      // Save session with app-wallet info
      const now = Date.now();
      const session = {
        sessionId: generateSessionId(),
        walletId: walletId,
        organizationId: organizationId,
        stamperInfo,
        authProvider: "app-wallet",
        userInfo: { embeddedWalletType: this.config.embeddedWalletType },
        status: "completed" as const,
        createdAt: now,
        lastUsed: now,
      };

      await this.storage.saveSession(session);

      this.logger.info("EMBEDDED_PROVIDER", "App-wallet created successfully", { walletId, organizationId });
      return session;
    }
  }

  /*
   * We use this method to handle JWT-based authentication for user-wallets.
   * It authenticates using the provided JWT token and creates a completed session.
   */
  private async handleJWTAuth(
    organizationId: string,
    stamperInfo: StamperInfo,
    authOptions: AuthOptions,
  ): Promise<Session> {
    this.logger.info("EMBEDDED_PROVIDER", "Using JWT authentication flow");

    // Use JWT authentication flow
    if (!authOptions.jwtToken) {
      this.logger.error("EMBEDDED_PROVIDER", "JWT token missing for JWT authentication");
      throw new Error("JWT token is required for JWT authentication");
    }

    this.logger.log("EMBEDDED_PROVIDER", "Starting JWT authentication");
    const authResult = await this.jwtAuth.authenticate({
      organizationId: organizationId,
      parentOrganizationId: this.config.organizationId,
      jwtToken: authOptions.jwtToken,
      customAuthData: authOptions.customAuthData,
    });
    const walletId = authResult.walletId;
    this.logger.info("EMBEDDED_PROVIDER", "JWT authentication completed", { walletId });

    // Save session with auth info
    const now = Date.now();
    const session = {
      sessionId: generateSessionId(),
      walletId: walletId,
      organizationId: organizationId,
      stamperInfo,
      authProvider: authResult.provider,
      userInfo: authResult.userInfo,
      status: "completed" as const,
      createdAt: now,
      lastUsed: now,
    };
    this.logger.log("EMBEDDED_PROVIDER", "Saving JWT session");
    await this.storage.saveSession(session);
    return session;
  }

  /*
   * We use this method to handle redirect-based authentication (Google/Apple OAuth).
   * It saves a temporary session before redirecting to prevent losing state during the redirect flow.
   * Session timestamp is updated before redirect to prevent race conditions.
   */
  private async handleRedirectAuth(
    organizationId: string,
    stamperInfo: StamperInfo,
    authOptions?: AuthOptions,
  ): Promise<Session | null> {
    this.logger.info("EMBEDDED_PROVIDER", "Using Phantom Connect authentication flow (redirect-based)", {
      provider: authOptions?.provider,
      hasRedirectUrl: !!this.config.authOptions?.redirectUrl,
      authUrl: this.config.authOptions?.authUrl,
    });

    // Use Phantom Connect authentication flow (redirect-based)
    // Store session before redirect so we can restore it after redirect
    const now = Date.now();
    const sessionId = generateSessionId();
    const tempSession: Session = {
      sessionId: sessionId,
      walletId: `temp-${now}`, // Temporary ID, will be updated after redirect
      organizationId: organizationId,
      stamperInfo,
      authProvider: "phantom-connect",
      userInfo: { provider: authOptions?.provider },
      status: "pending" as const,
      createdAt: now,
      lastUsed: now,
    };
    this.logger.log("EMBEDDED_PROVIDER", "Saving temporary session before redirect", {
      sessionId: tempSession.sessionId,
      tempWalletId: tempSession.walletId,
    });

    // Update session timestamp before redirect (prevents race condition)
    tempSession.lastUsed = Date.now();
    await this.storage.saveSession(tempSession);

    this.logger.info("EMBEDDED_PROVIDER", "Starting Phantom Connect redirect", {
      organizationId,
      parentOrganizationId: this.config.organizationId,
      provider: authOptions?.provider,
      authUrl: this.config.authOptions?.authUrl,
    });

    // Start the authentication flow (this will redirect the user in the browser, or handle it in React Native)
    const authResult = await this.authProvider.authenticate({
      organizationId: organizationId,
      parentOrganizationId: this.config.organizationId,
      provider: authOptions?.provider as "google" | "apple" | undefined,
      redirectUrl: this.config.authOptions?.redirectUrl,
      customAuthData: authOptions?.customAuthData,
      authUrl: this.config.authOptions?.authUrl,
      sessionId: sessionId,
      appName: this.config.appName,
      appLogo: this.config.appLogo,
    });

    if (authResult && "walletId" in authResult) {
      // If we got an auth result, we need to update the session with actual wallet ID
      this.logger.info("EMBEDDED_PROVIDER", "Authentication completed after redirect", {
        walletId: authResult.walletId,
        provider: authResult.provider,
      });

      // Update the temporary session with actual wallet ID and auth info
      tempSession.walletId = authResult.walletId;
      tempSession.authProvider = authResult.provider || tempSession.authProvider;
      tempSession.status = "completed";
      tempSession.lastUsed = Date.now();
      await this.storage.saveSession(tempSession);

      return tempSession; // Return the auth result for further processing
    }
    // If we don't have an auth result, it means we're in a redirect flow
    this.logger.info("EMBEDDED_PROVIDER", "Redirect authentication initiated, waiting for redirect completion");
    // In this case, we don't return anything as the redirect will handle the rest
    return null;
  }

  private async completeAuthConnection(authResult: AuthResult): Promise<ConnectResult> {
    // Check if we have an existing session
    const session = await this.storage.getSession();

    if (!session) {
      throw new Error("No session found after redirect - session may have expired");
    }

    // Update session with actual wallet ID and auth info from redirect
    session.walletId = authResult.walletId;
    session.authProvider = authResult.provider || session.authProvider;
    session.status = "completed";
    session.lastUsed = Date.now();
    await this.storage.saveSession(session);

    await this.initializeClientFromSession(session);

    return {
      walletId: this.walletId!,
      addresses: this.addresses,
      status: "completed",
    };
  }

  /*
   * We use this method to initialize the PhantomClient and fetch wallet addresses from a completed session.
   * This is the final step that sets up the provider's client state and retrieves available addresses.
   */
  private async initializeClientFromSession(session: Session): Promise<void> {
    // Create client from session
    this.logger.log("EMBEDDED_PROVIDER", "Initializing PhantomClient from session", {
      organizationId: session.organizationId,
      walletId: session.walletId,
    });

    // Ensure stamper is initialized with existing keys
    if (!this.stamper.getKeyInfo()) {
      await this.stamper.init();
    }

    this.client = new PhantomClient(
      {
        apiBaseUrl: this.config.apiBaseUrl,
        organizationId: session.organizationId,
      },
      this.stamper,
    );

    this.walletId = session.walletId;

    // Get wallet addresses and filter by enabled address types with retry
    this.addresses = await this.getAndFilterWalletAddresses(session.walletId);
  }
}<|MERGE_RESOLUTION|>--- conflicted
+++ resolved
@@ -32,15 +32,12 @@
 import { generateSessionId } from "./utils/session";
 import { retryWithBackoff } from "./utils/retry";
 import type { StamperWithKeyManagement } from "@phantom/sdk-types";
-<<<<<<< HEAD
 import { EmbeddedSolanaChain, EmbeddedEthereumChain } from "./chains";
 import type { ISolanaChain, IEthereumChain } from '@phantom/chains';
-=======
 
 export type EmbeddedProviderEvent = 'connect' | 'connect_start' | 'connect_error' | 'disconnect' | 'error';
 export type EventCallback = (data?: any) => void;
 
->>>>>>> ae965433
 export class EmbeddedProvider {
   private config: EmbeddedProviderConfig;
   private platform: PlatformAdapter;
@@ -53,14 +50,11 @@
   private walletId: string | null = null;
   private addresses: WalletAddress[] = [];
   private jwtAuth: JWTAuth;
-<<<<<<< HEAD
   
   // Built-in chain instances
   public readonly solana: ISolanaChain;
   public readonly ethereum: IEthereumChain;
-=======
   private eventListeners: Map<EmbeddedProviderEvent, Set<EventCallback>> = new Map();
->>>>>>> ae965433
 
   constructor(config: EmbeddedProviderConfig, platform: PlatformAdapter, logger: DebugLogger) {
     this.logger = logger;
@@ -77,13 +71,10 @@
     // Store solana provider config (unused for now)
     config.solanaProvider;
     
-<<<<<<< HEAD
     // Initialize chain instances
     this.solana = new EmbeddedSolanaChain(this);
     this.ethereum = new EmbeddedEthereumChain(this);
     
-=======
->>>>>>> ae965433
     this.logger.info("EMBEDDED_PROVIDER", "EmbeddedProvider initialized");
 
     // Auto-connect is now handled manually via autoConnect() method to avoid race conditions
