import { EventEmitter } from "eventemitter3";
import type { ISolanaChain } from "@phantom/chains";
import type { EmbeddedProvider } from "../embedded-provider";
import { NetworkId } from "@phantom/constants";
<<<<<<< HEAD
import bs58 from "bs58";
=======
import { Buffer } from "buffer";
import { parseSolanaTransactionSignature } from "@phantom/parsers";
>>>>>>> eb6666ef

/**
 * Embedded Solana chain implementation that is wallet adapter compliant
 */
export class EmbeddedSolanaChain implements ISolanaChain {
  private currentNetworkId: NetworkId = NetworkId.SOLANA_MAINNET;
  private _connected: boolean = false;
  private _publicKey: string | null = null;
  private eventEmitter: EventEmitter = new EventEmitter();

  constructor(private provider: EmbeddedProvider) {
    this.setupEventListeners();
    this.syncInitialState();
  }

  // Wallet adapter compliant properties
  get connected(): boolean {
    return this._connected;
  }

  get publicKey(): string | null {
    return this._publicKey;
  }

  private ensureConnected(): void {
    if (!this.provider.isConnected()) {
      throw new Error("Solana chain not available. Ensure SDK is connected.");
    }
  }

  // Standard wallet adapter methods
  async signMessage(message: string | Uint8Array): Promise<{ signature: Uint8Array; publicKey: string }> {
    this.ensureConnected();
    const messageStr = typeof message === "string" ? message : new TextDecoder().decode(message);
    const result = await this.provider.signMessage({
      message: messageStr,
      networkId: this.currentNetworkId,
    });

    // Convert signature to Uint8Array - result.signature is base58 encoded from parseSignMessageResponse
    const signature =
      typeof result.signature === "string" ? new Uint8Array(bs58.decode(result.signature)) : result.signature;

    return {
      signature,
      publicKey: this._publicKey || "",
    };
  }

  async signTransaction<T>(transaction: T): Promise<T> {
    this.ensureConnected();
    const result = await this.provider.signTransaction({
      transaction,
      networkId: this.currentNetworkId,
    });
    
    // For Solana, we need to extract the signature from the signed transaction
    // Since the API returns a base64url encoded signed transaction, we parse it to get the signature
    const signatureResult = parseSolanaTransactionSignature(result.rawTransaction);
    
    // Return the signature as the transaction result
    // This maintains compatibility with wallet adapter expectations
    return signatureResult.signature as unknown as T;
  }

  async signAndSendTransaction<T>(transaction: T): Promise<{ signature: string }> {
    this.ensureConnected();
    const result = await this.provider.signAndSendTransaction({
      transaction,
      networkId: this.currentNetworkId,
    });
    if (!result.hash) {
      throw new Error("Transaction not submitted");
    }
    return { signature: result.hash };
  }

  async signAllTransactions<T>(transactions: T[]): Promise<T[]> {
    const results = await Promise.all(transactions.map(tx => this.signTransaction(tx)));
    return results;
  }

  connect(_options?: { onlyIfTrusted?: boolean }): Promise<{ publicKey: string }> {
    if (!this.provider.isConnected()) {
      throw new Error("Provider not connected. Call provider connect first.");
    }
    const addresses = this.provider.getAddresses();
    const solanaAddr = addresses.find((a: any) => a.addressType === "Solana");
    if (!solanaAddr) throw new Error("No Solana address found");

    this.updateConnectionState(true, solanaAddr.address);
    return Promise.resolve({ publicKey: solanaAddr.address });
  }

  async disconnect(): Promise<void> {
    // For embedded, disconnection is handled at SDK level
    return this.provider.disconnect();
  }

  switchNetwork(network: "mainnet" | "devnet"): Promise<void> {
    this.currentNetworkId = network === "mainnet" ? NetworkId.SOLANA_MAINNET : NetworkId.SOLANA_DEVNET;
    return Promise.resolve();
  }

  getPublicKey(): Promise<string | null> {
    if (!this.provider.isConnected()) return Promise.resolve(null);

    const addresses = this.provider.getAddresses();
    const solanaAddr = addresses.find((a: any) => a.addressType === "Solana");
    return Promise.resolve(solanaAddr?.address || null);
  }

  isConnected(): boolean {
    return this._connected && this.provider.isConnected();
  }

  private setupEventListeners(): void {
    // Listen to provider events and bridge to wallet adapter events
    this.provider.on("connect", (data: any) => {
      const solanaAddress = data.addresses?.find((addr: any) => addr.addressType === "Solana");

      if (solanaAddress) {
        this.updateConnectionState(true, solanaAddress.address);
        this.eventEmitter.emit("connect", solanaAddress.address);
      }
    });

    this.provider.on("disconnect", () => {
      this.updateConnectionState(false, null);
      this.eventEmitter.emit("disconnect");
    });
  }

  private syncInitialState(): void {
    if (this.provider.isConnected()) {
      const addresses = this.provider.getAddresses();
      const solanaAddress = addresses.find((a: any) => a.addressType === "Solana");

      if (solanaAddress) {
        this.updateConnectionState(true, solanaAddress.address);
      }
    }
  }

  private updateConnectionState(connected: boolean, publicKey: string | null): void {
    this._connected = connected;
    this._publicKey = publicKey;
  }

  // Event methods for interface compliance
  on(event: string, listener: (...args: any[]) => void): void {
    this.eventEmitter.on(event, listener);
  }

  off(event: string, listener: (...args: any[]) => void): void {
    this.eventEmitter.off(event, listener);
  }
}<|MERGE_RESOLUTION|>--- conflicted
+++ resolved
@@ -2,12 +2,8 @@
 import type { ISolanaChain } from "@phantom/chains";
 import type { EmbeddedProvider } from "../embedded-provider";
 import { NetworkId } from "@phantom/constants";
-<<<<<<< HEAD
 import bs58 from "bs58";
-=======
-import { Buffer } from "buffer";
 import { parseSolanaTransactionSignature } from "@phantom/parsers";
->>>>>>> eb6666ef
 
 /**
  * Embedded Solana chain implementation that is wallet adapter compliant
