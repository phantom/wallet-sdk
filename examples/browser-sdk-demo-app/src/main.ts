/* eslint-disable no-console */
/// <reference types="vite/client" />
import {
  BrowserSDK,
  NetworkId,
  AddressType,
  debug,
  DebugLevel,
  DEFAULT_AUTH_URL,
  DEFAULT_WALLET_API_URL,
} from "@phantom/browser-sdk";
import type { BrowserSDKConfig, DebugMessage } from "@phantom/browser-sdk";
import { SystemProgram, PublicKey, Connection, VersionedTransaction, TransactionMessage } from "@solana/web3.js";
import {
  createSolanaRpc,
  pipe,
  createTransactionMessage,
  setTransactionMessageFeePayer,
  setTransactionMessageLifetimeUsingBlockhash,
  address,
  compileTransaction,
  appendTransactionMessageInstruction,
  lamports,
} from "@solana/kit";
import { getTransferSolInstruction } from "@solana-program/system";
import { parseEther, parseGwei } from "viem";
import { getBalance } from "./utils/balance";

document.addEventListener("DOMContentLoaded", () => {
  console.log("Document loaded, setting up Browser SDK Demo...");

  // UI Elements
  const connectBtn = document.getElementById("connectBtn") as HTMLButtonElement;
  const getAccountBtn = document.getElementById("getAccountBtn") as HTMLButtonElement;
  const signMessageBtn = document.getElementById("signMessageBtn") as HTMLButtonElement;
  const signMessageEvmBtn = document.getElementById("signMessageEvmBtn") as HTMLButtonElement;
  const signTransactionBtn = document.getElementById("signTransactionBtn") as HTMLButtonElement;
  const disconnectBtn = document.getElementById("disconnectBtn") as HTMLButtonElement;

  // Address display elements
  const addressesSection = document.getElementById("addressesSection") as HTMLDivElement;
  const addressesList = document.getElementById("addressesList") as HTMLDivElement;

  // Balance display elements
  const balanceSection = document.getElementById("balanceSection") as HTMLDivElement;
  const balanceValue = document.getElementById("balanceValue") as HTMLSpanElement;
  const refreshBalanceBtn = document.getElementById("refreshBalanceBtn") as HTMLButtonElement;

  console.log("Found buttons:", {
    connectBtn: !!connectBtn,
    getAccountBtn: !!getAccountBtn,
    signMessageBtn: !!signMessageBtn,
    signMessageEvmBtn: !!signMessageEvmBtn,
    signTransactionBtn: !!signTransactionBtn,
    disconnectBtn: !!disconnectBtn,
  });

  // Get configuration UI elements
  const providerTypeSelect = document.getElementById("providerType") as HTMLSelectElement;
  const solanaProviderSelect = document.getElementById("solanaProvider") as HTMLSelectElement;
  const testWeb3jsBtn = document.getElementById("testWeb3jsBtn") as HTMLButtonElement;
  const testKitBtn = document.getElementById("testKitBtn") as HTMLButtonElement;
  const testEthereumBtn = document.getElementById("testEthereumBtn") as HTMLButtonElement;

  let connectedAddresses: any[] = [];
  let currentBalance: number | null = null;

  // Debug message storage
  const debugMessages: DebugMessage[] = [];
  const debugContainer = document.getElementById("debugMessages") as HTMLDivElement;
  const debugToggle = document.getElementById("debugToggle") as HTMLInputElement;
  const debugLevel = document.getElementById("debugLevel") as HTMLSelectElement;
  const clearDebugBtn = document.getElementById("clearDebugBtn") as HTMLButtonElement;
  
  // Instantiate SDK , it will autoconnect
  let sdk: BrowserSDK | null = createSDK();

  // Debug callback function
  function handleDebugMessage(message: DebugMessage) {
    debugMessages.push(message);

    // Keep only last 100 messages to prevent memory issues
    if (debugMessages.length > 100) {
      debugMessages.shift();
    }

    updateDebugUI();
  }

  // Update debug UI
  function updateDebugUI() {
    if (!debugContainer) return;

    const isVisible = debugToggle?.checked ?? true;
    debugContainer.style.display = isVisible ? "block" : "none";

    if (isVisible) {
      debugContainer.innerHTML = debugMessages
        .slice(-30) // Show last 30 messages for the larger container
        .map(msg => {
          const levelClass = DebugLevel[msg.level].toLowerCase();
          const timestamp = new Date(msg.timestamp).toLocaleTimeString();
          const dataStr = msg.data ? JSON.stringify(msg.data, null, 2) : "";

          return `
            <div class="debug-message debug-${levelClass}">
              <div class="debug-header">
                <span class="debug-timestamp">${timestamp}</span>
                <span class="debug-level">${DebugLevel[msg.level]}</span>
                <span class="debug-category">${msg.category}</span>
              </div>
              <div class="debug-content">${msg.message}</div>
              ${dataStr ? `<pre class="debug-data">${dataStr}</pre>` : ""}
            </div>
          `;
        })
        .join("");

      // Scroll to bottom to show latest messages
      debugContainer.scrollTop = debugContainer.scrollHeight;
    }
  }

  // Initialize debug system using new separated approach
  // This avoids SDK reinstantiation when debug settings change
  debug.setCallback(handleDebugMessage);
  debug.setLevel(DebugLevel.DEBUG);
  debug.enable();

  // Debug toggle handler
  if (debugToggle) {
    debugToggle.onchange = () => {
      updateDebugUI();
    };
  }

  // Debug level handler - now uses direct debug API instead of recreating SDK
  if (debugLevel) {
    debugLevel.onchange = () => {
      const level = parseInt(debugLevel.value) as DebugLevel;
      debug.setLevel(level);
      console.log("Debug level changed to:", DebugLevel[level]);
      // Note: No SDK reinstantiation needed - debug config is separate now
    };
  }

  // Clear debug handler
  if (clearDebugBtn) {
    clearDebugBtn.onclick = () => {
      debugMessages.length = 0;
      updateDebugUI();
    };
  }

  // Create SDK instance based on current configuration
  function createSDK(): BrowserSDK {
    const providerType = providerTypeSelect.value as "injected" | "embedded";
    const solanaProvider = solanaProviderSelect.value as "web3js" | "kit";

    const baseConfig: Omit<BrowserSDKConfig, "providerType"> = {
      solanaProvider: solanaProvider,
      addressTypes: [AddressType.solana, AddressType.ethereum],
      appName: "Phantom Browser SDK Demo",
      appLogo: "https://picsum.photos/200", // Optional app logo URL
<<<<<<< HEAD
      // Note: debug config removed - now handled separately to avoid SDK reinstantiation
    };
=======
      debug: {
        enabled: true,
        level: debugLevel ? (parseInt(debugLevel.value) as DebugLevel) : DebugLevel.DEBUG,
        callback: handleDebugMessage,
      }
    }
>>>>>>> f27860bf

    if (providerType === "injected") {
      return new BrowserSDK({
        providerType: "injected",
        ...baseConfig,
      });
    } else {
      // For demo purposes, use hardcoded embedded config
      const embeddedSdk = new BrowserSDK({
        providerType: "embedded",
        apiBaseUrl: import.meta.env.VITE_WALLET_API || DEFAULT_WALLET_API_URL,
        organizationId: import.meta.env.VITE_ORGANIZATION_ID || "your-organization-id",
        embeddedWalletType: "user-wallet",
        authOptions: {
          authUrl: import.meta.env.VITE_AUTH_URL || DEFAULT_AUTH_URL,
          redirectUrl: import.meta.env.VITE_REDIRECT_URL,
        },
        autoConnect: true,

        ...baseConfig,
      });

      embeddedSdk.on("connect_start", (data) => {
        console.log("Embedded SDK connect started:", data);
        // Could show loading state here
      });

      embeddedSdk.on("connect", () => {
        console.log("Embedded SDK connected:", embeddedSdk.getAddresses());
        updateAddressesDisplay(embeddedSdk.getAddresses());
        updateBalanceDisplay();
        updateButtonStates(true);
      });

      embeddedSdk.on("connect_error", (data) => {
        console.log("Embedded SDK connect error:", data);
        // Could show error state here
      });

      embeddedSdk.on("disconnect", () => {
        console.log("Embedded SDK disconnected");
        connectedAddresses = [];
        currentBalance = null;
        updateAddressesDisplay([]);
        if (balanceSection) balanceSection.style.display = "none";
        updateButtonStates(false);
      });

      // Note: autoConnect is already enabled via config.autoConnect: true
      // No need to call embeddedSdk.autoConnect() manually

      return embeddedSdk
    }
  }

  // Update addresses display
  function updateAddressesDisplay(addresses: any[]) {
    if (!addressesSection || !addressesList) return;

    if (addresses.length === 0) {
      addressesSection.style.display = "none";
      return;
    }

    // Show the section
    addressesSection.style.display = "block";

    // Clear existing content
    addressesList.innerHTML = "";

    // Add each address
    addresses.forEach(address => {
      const addressItem = document.createElement("div");
      addressItem.className = "address-item";

      const addressType = document.createElement("div");
      addressType.className = "address-type";
      addressType.textContent = address.addressType;

      const addressValue = document.createElement("div");
      addressValue.className = "address-value";
      addressValue.textContent = address.address;
      addressValue.title = `Click to select ${address.addressType} address`;

      addressItem.appendChild(addressType);
      addressItem.appendChild(addressValue);
      addressesList.appendChild(addressItem);
    });
  }

  // Update balance display
  async function updateBalanceDisplay() {
    if (!balanceSection || !balanceValue) return;

    const solanaAddress = connectedAddresses.find(a => a.addressType === AddressType.solana);
    if (!solanaAddress) {
      balanceSection.style.display = "none";
      return;
    }

    balanceSection.style.display = "block";
    balanceValue.textContent = "Loading...";

    try {
      const result = await getBalance(solanaAddress.address);
      if (result.error) {
        balanceValue.textContent = "Error";
        console.error("Balance error:", result.error);
      } else {
        currentBalance = result.balance;
        balanceValue.textContent = result.balance ? result.balance.toFixed(4) : "0";
      }
    } catch (error) {
      balanceValue.textContent = "Error";
      console.error("Failed to fetch balance:", error);
    }
  }

  // Update button states
  function updateButtonStates(connected: boolean) {
    const hasBalance = currentBalance !== null && currentBalance > 0;

    if (connectBtn) connectBtn.disabled = connected;
    if (getAccountBtn) getAccountBtn.disabled = !connected;
    if (signMessageBtn) signMessageBtn.disabled = !connected;
    if (signMessageEvmBtn) signMessageEvmBtn.disabled = !connected;
    if (signTransactionBtn) signTransactionBtn.disabled = !connected || !hasBalance;
    // Keep disconnect button always enabled for session clearing
    if (disconnectBtn) disconnectBtn.disabled = false;
    if (testWeb3jsBtn) testWeb3jsBtn.disabled = !connected || !hasBalance;
    if (testKitBtn) testKitBtn.disabled = !connected || !hasBalance;
    if (testEthereumBtn) testEthereumBtn.disabled = !connected || !hasBalance;
  }

  // Connect button
  if (connectBtn) {
    connectBtn.onclick = async () => {
      try {
        sdk = createSDK();
        const result = await sdk.connect();
        connectedAddresses = result.addresses;

        console.log("Connected successfully:", result);
        console.log(`Connected! Addresses: ${result.addresses.map(a => `${a.addressType}: ${a.address}`).join(", ")}`);

        // Update UI with addresses and button states
        updateAddressesDisplay(connectedAddresses);
        await updateBalanceDisplay();
        updateButtonStates(true);
      } catch (error) {
        console.error("Error connecting:", error);
        alert(`Error connecting: ${(error as Error).message || error}`);
      }
    };
  }

  // Get Account button
  if (getAccountBtn) {
    getAccountBtn.onclick = async () => {
      try {
        if (!sdk) {
          alert("Please connect first");
          return;
        }

        const addresses = await sdk.getAddresses();
        connectedAddresses = addresses;
        console.log("Current addresses:", addresses);

        // Update the display with refreshed addresses
        updateAddressesDisplay(addresses);
        await updateBalanceDisplay();
        updateButtonStates(true);
        alert(`Addresses: ${addresses.map(a => `${a.addressType}: ${a.address}`).join(", ")}`);
      } catch (error) {
        console.error("Error getting addresses:", error);
        alert(`Error getting addresses: ${(error as Error).message || error}`);
      }
    };
  }

  // Sign Message button
  if (signMessageBtn) {
    signMessageBtn.onclick = async () => {
      try {
        if (!sdk) {
          alert("Please connect first");
          return;
        }

        const message = "Hello from Phantom Browser SDK!";
        const networkId = NetworkId.SOLANA_MAINNET;
        const result = await sdk.signMessage({ message, networkId });

        console.log("Message signed:", result);
        alert(
          `Message signed: ${result.signature}${result.blockExplorer ? `\n\nView on explorer: ${result.blockExplorer}` : ""}`,
        );
      } catch (error) {
        console.error("Error signing message:", error);
        alert(`Error signing message: ${(error as Error).message || error}`);
      }
    };
  }

  // Sign Message EVM button
  if (signMessageEvmBtn) {
    signMessageEvmBtn.onclick = async () => {
      try {
        if (!sdk) {
          alert("Please connect first");
          return;
        }

        const message = "Hello from Phantom Browser SDK (EVM)!";
        const result = await sdk.signMessage({
          message,
          networkId: NetworkId.ETHEREUM_MAINNET,
        });

        console.log("EVM Message signed:", result);
        alert(
          `EVM Message signed: ${result.signature}${result.blockExplorer ? `\n\nView on explorer: ${result.blockExplorer}` : ""}`,
        );
      } catch (error) {
        console.error("Error signing EVM message:", error);
        alert(`Error signing EVM message: ${(error as Error).message || error}`);
      }
    };
  }

  // Sign Transaction button (basic test)
  if (signTransactionBtn) {
    signTransactionBtn.onclick = async () => {
      try {
        if (!sdk) {
          alert("Please connect first");
          return;
        }

        // Find Solana address
        const solanaAddress = connectedAddresses.find(a => a.addressType === AddressType.solana);
        if (!solanaAddress) {
          alert("No Solana address found");
          return;
        }

        // Use current Solana provider selection
        const solanaProvider = solanaProviderSelect.value as "web3js" | "kit";

        if (solanaProvider === "web3js") {
          await testWeb3jsTransaction();
        } else {
          await testKitTransaction();
        }
      } catch (error) {
        console.error("Error signing transaction:", error);
        alert(`Error signing transaction: ${(error as Error).message || error}`);
      }
    };
  }

  // Test @solana/web3.js transaction
  async function testWeb3jsTransaction() {
    const solanaAddress = connectedAddresses.find(a => a.addressType === AddressType.solana);
    if (!solanaAddress) {
      alert("No Solana address found");
      return;
    }

    // Create connection to get recent blockhash (using environment RPC URL)
    const rpcUrl = import.meta.env.VITE_SOLANA_RPC_URL_MAINNET || "https://api.mainnet-beta.solana.com";
    console.log("Using RPC URL:", rpcUrl);
    const connection = new Connection(rpcUrl);

    // Get recent blockhash
    const { blockhash } = await connection.getLatestBlockhash();

    // Create a versioned transaction message
    const transferInstruction = SystemProgram.transfer({
      fromPubkey: new PublicKey(solanaAddress.address),
      toPubkey: new PublicKey(solanaAddress.address), // Self-transfer for demo
      lamports: 1000, // Very small amount: 0.000001 SOL
    });

    const messageV0 = new TransactionMessage({
      payerKey: new PublicKey(solanaAddress.address),
      recentBlockhash: blockhash,
      instructions: [transferInstruction],
    }).compileToV0Message();

    const transaction = new VersionedTransaction(messageV0);

    const result = await sdk!.signAndSendTransaction({
      networkId: NetworkId.SOLANA_MAINNET,
      transaction: transaction,
    });

    console.log("Transaction sent (web3.js):", result);
    alert(`Transaction sent: ${result.rawTransaction}`);
  }

  // Test @solana/kit transaction
  async function testKitTransaction() {
    const solanaAddress = connectedAddresses.find(a => a.addressType === AddressType.solana);
    if (!solanaAddress) {
      alert("No Solana address found");
      return;
    }

    const rpcUrl = import.meta.env.VITE_SOLANA_RPC_URL_MAINNET;
    const rpc = createSolanaRpc(rpcUrl);
    const { value: latestBlockhash } = await rpc.getLatestBlockhash().send();

    const transactionMessage = pipe(
      createTransactionMessage({ version: 0 }),
      tx => setTransactionMessageFeePayer(address(solanaAddress.address), tx),
      tx => setTransactionMessageLifetimeUsingBlockhash(latestBlockhash, tx),
      tx => appendTransactionMessageInstruction(
        getTransferSolInstruction({
          source: address(solanaAddress.address),
          destination: address(solanaAddress.address), // Self-transfer for demo
          amount: lamports(1000n), // Very small amount: 0.000001 SOL
        }),
        tx
      ),
    );

    const transaction = compileTransaction(transactionMessage);

    const result = await sdk!.signAndSendTransaction({
      networkId: NetworkId.SOLANA_MAINNET,
      transaction: transaction,
    });

    console.log("Transaction sent (kit):", result);
    alert(`Transaction sent: ${result.rawTransaction}`);
  }

  // Test Web3.js button
  if (testWeb3jsBtn) {
    testWeb3jsBtn.onclick = async () => {
      try {
        await testWeb3jsTransaction();
      } catch (error) {
        console.error("Error with web3.js transaction:", error);
        alert(`Error with web3.js transaction: ${(error as Error).message || error}`);
      }
    };
  }

  // Test Kit button
  if (testKitBtn) {
    testKitBtn.onclick = async () => {
      try {
        await testKitTransaction();
      } catch (error) {
        console.error("Error with kit transaction:", error);
        alert(`Error with kit transaction: ${(error as Error).message || error}`);
      }
    };
  }

  // Test Ethereum button
  if (testEthereumBtn) {
    testEthereumBtn.onclick = async () => {
      try {
        if (!sdk) {
          alert("Please connect first");
          return;
        }

        const ethAddress = connectedAddresses.find(a => a.addressType === AddressType.ethereum);
        if (!ethAddress) {
          alert("No Ethereum address found");
          return;
        }

        // Create simple ETH transfer
        const result = await sdk.signAndSendTransaction({
          networkId: NetworkId.ETHEREUM_MAINNET,
          transaction: {
            to: ethAddress.address, // Self-transfer for demo
            value: parseEther("0.001"), // 0.001 ETH
            gas: 21000n,
            gasPrice: parseGwei("20"), // 20 gwei
          },
        });

        console.log("Ethereum transaction sent:", result);
        alert(`Ethereum transaction sent: ${result.rawTransaction}`);
      } catch (error) {
        console.error("Error with Ethereum transaction:", error);
        alert(`Error with Ethereum transaction: ${(error as Error).message || error}`);
      }
    };
  }

  // Refresh Balance button
  if (refreshBalanceBtn) {
    refreshBalanceBtn.onclick = async () => {
      await updateBalanceDisplay();
      updateButtonStates(true);
    };
  }

  // Disconnect button
  if (disconnectBtn) {
    disconnectBtn.onclick = async () => {
      try {
        if (sdk) {
          await sdk.disconnect();
          sdk = null;
          connectedAddresses = [];
          currentBalance = null;
          alert("Disconnected successfully");
          updateAddressesDisplay([]);
          if (balanceSection) balanceSection.style.display = "none";
          updateButtonStates(false);
        }
      } catch (error) {
        console.error("Error disconnecting:", error);
        alert(`Error disconnecting: ${(error as Error).message || error}`);
      }
    };
  }

  // Initialize button states
  updateButtonStates(false);

  // Ensure Connect button is enabled initially
  if (connectBtn) {
    connectBtn.disabled = false;
  }

  console.log("Browser SDK Demo initialized");
});<|MERGE_RESOLUTION|>--- conflicted
+++ resolved
@@ -162,17 +162,7 @@
       addressTypes: [AddressType.solana, AddressType.ethereum],
       appName: "Phantom Browser SDK Demo",
       appLogo: "https://picsum.photos/200", // Optional app logo URL
-<<<<<<< HEAD
-      // Note: debug config removed - now handled separately to avoid SDK reinstantiation
-    };
-=======
-      debug: {
-        enabled: true,
-        level: debugLevel ? (parseInt(debugLevel.value) as DebugLevel) : DebugLevel.DEBUG,
-        callback: handleDebugMessage,
-      }
-    }
->>>>>>> f27860bf
+    };
 
     if (providerType === "injected") {
       return new BrowserSDK({
