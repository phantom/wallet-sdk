--- conflicted
+++ resolved
@@ -33,11 +33,7 @@
   const { disconnect, isDisconnecting } = useDisconnect();
   const { solana } = useSolana();
   const { ethereum } = useEthereum();
-<<<<<<< HEAD
-  const { isConnected, currentProviderType, user  } = usePhantom();
-=======
   const { isConnected, currentProviderType, user } = usePhantom();
->>>>>>> c1beeceb
   const autoConfirm = useAutoConfirm();
   const addresses = useAccounts();
   const [isSigningMessageType, setIsSigningMessageType] = useState<"solana" | "evm" | null>(null);
@@ -814,11 +810,13 @@
               {isConnected ? "Connected" : "Not Connected"}
             </span>
           </div>
-         
+
           {isConnected && user && (
             <div className="status-row">
               <span className="status-label">Auth Provider:</span>
-              <span className="status-value">{user.providerType} {user.authProvider}</span>
+              <span className="status-value">
+                {user.providerType} {user.authProvider}
+              </span>
             </div>
           )}
           {user && (
