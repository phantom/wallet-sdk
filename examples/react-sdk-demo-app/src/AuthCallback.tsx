import { useEffect } from "react";
import { useNavigate } from "react-router-dom";
import { useConnect, useAccounts, usePhantom } from "@phantom/react-sdk";
import { DebugConsole } from "./components/DebugConsole";
import "./AuthCallback.css";


export function AuthCallback() {
  const navigate = useNavigate();
  const { isConnected} = usePhantom();
  const { isConnecting,  error: connectError } = useConnect();
  const addresses = useAccounts();



<<<<<<< HEAD
  // Debug callback function
  const handleDebugMessage = useCallback((message: DebugMessage) => {
    setDebugMessages(prev => {
      const newMessages = [...prev, message];
      // Keep only last 100 messages to prevent memory issues
      return newMessages.slice(-100);
    });
  }, []);

  // Initialize debug system
  useEffect(() => {
    debug.setCallback(handleDebugMessage);
    debug.setLevel(debugLevel);
    debug.enable();
  }, [handleDebugMessage, debugLevel]);

  // Handle authentication callback
  const handleAuthCallback = useCallback(async () => {
    try {
      debug.info("AUTH_CALLBACK", "Starting auth callback handling");

      setAuthState({
        status: "loading",
        title: "Connecting to wallet...",
        message: "Establishing connection with your authenticated wallet.",
      });

      debug.info("AUTH_CALLBACK", "Attempting to connect");

      // Connect - this should resume from the redirect
      // The React SDK should automatically handle the callback URL params
      const result = await connect();

      debug.info("AUTH_CALLBACK", "Connection completed", { result });

      // Check if connection was successful
      if (result.status === "completed" && result.addresses && result.addresses.length > 0) {
        setAuthState({
          status: "success",
          title: "Authentication Successful!",
          message: "You have been successfully authenticated and connected to your wallet.",
        });
        debug.info("AUTH_CALLBACK", "Authentication successful");
      } else if (result.status === "pending") {
        // Handle pending status if needed
        debug.warn("AUTH_CALLBACK", "Connection still pending");
      } else {
        throw new Error("Connection completed but no addresses found");
      }
    } catch (error) {
      console.error("Auth callback error:", error);
      debug.error("AUTH_CALLBACK", "Authentication failed", { error: (error as Error).message });
      setAuthState({
        status: "error",
        title: "Authentication Failed",
        message: (error as Error).message || "An unknown error occurred during authentication.",
      });
    }
  }, [connect]);

  useEffect(() => {
    if (!hasStartedAuth.current) {
      hasStartedAuth.current = true;
      handleAuthCallback();
    }
  }, [handleAuthCallback]);
=======
>>>>>>> ae965433

  // Monitor connect error
  useEffect(() => {
    if (connectError) {
      console.error("Auth callback error:", connectError);
      // Error will be captured by the debug system via the provider
     
    }
  }, [connectError]);

  const handleGoHome = () => {
    navigate("/");
  };

  const handleRetry = () => {
    window.location.reload();
  };


  return (
    <div id="app">
      <h1>Phantom Authentication</h1>

      <div className="main-layout">
        <div className="left-panel">
          <div className="section">
            {/* Loading State */}
            {isConnecting && (
              <div className="auth-status">
                <div className="loading-spinner"></div>
                <h3>Connecting...</h3>
              </div>
            )}

            {/* Success State */}
            {isConnected && (
              <div className="auth-success">
                <div className="success-icon">✓</div>
                <h3>Authentication Successful</h3>
                <p>You are now connected to your wallet.</p>
                <div className="wallet-info">
                  
                  <div className="info-row">
                    <span className="label">Addresses:</span>
                    <div className="addresses">
                      {addresses && addresses.length > 0 ? (
                        addresses.map((addr, index) => (
                          <div key={index} className="address-item">
                            <span className="address-type">{addr.addressType}:</span>
                            <span className="address-value">{addr.address}</span>
                          </div>
                        ))
                      ) : (
                        <div className="address-item">No addresses available</div>
                      )}
                    </div>
                  </div>
                </div>
                <button onClick={handleGoHome} className="primary">
                  Go to Main App
                </button>
              </div>
            )}

            {/* Error State */}
            {connectError && (
              <div className="auth-error">
                <div className="error-icon">✗</div>
                <h3>Authentication Failed</h3>
                <div className="error-message">{connectError.message || "An unknown error occurred during authentication."}</div>
                <div className="button-group">
                  <button onClick={handleRetry}>Retry Authentication</button>
                  <button onClick={handleGoHome} className="primary">
                    Go to Main App
                  </button>
                </div>
              </div>
            )}
          </div>
        </div>

        <div className="right-panel">
          <DebugConsole />
        </div>
      </div>
    </div>
  );
}<|MERGE_RESOLUTION|>--- conflicted
+++ resolved
@@ -11,77 +11,6 @@
   const { isConnecting,  error: connectError } = useConnect();
   const addresses = useAccounts();
 
-
-
-<<<<<<< HEAD
-  // Debug callback function
-  const handleDebugMessage = useCallback((message: DebugMessage) => {
-    setDebugMessages(prev => {
-      const newMessages = [...prev, message];
-      // Keep only last 100 messages to prevent memory issues
-      return newMessages.slice(-100);
-    });
-  }, []);
-
-  // Initialize debug system
-  useEffect(() => {
-    debug.setCallback(handleDebugMessage);
-    debug.setLevel(debugLevel);
-    debug.enable();
-  }, [handleDebugMessage, debugLevel]);
-
-  // Handle authentication callback
-  const handleAuthCallback = useCallback(async () => {
-    try {
-      debug.info("AUTH_CALLBACK", "Starting auth callback handling");
-
-      setAuthState({
-        status: "loading",
-        title: "Connecting to wallet...",
-        message: "Establishing connection with your authenticated wallet.",
-      });
-
-      debug.info("AUTH_CALLBACK", "Attempting to connect");
-
-      // Connect - this should resume from the redirect
-      // The React SDK should automatically handle the callback URL params
-      const result = await connect();
-
-      debug.info("AUTH_CALLBACK", "Connection completed", { result });
-
-      // Check if connection was successful
-      if (result.status === "completed" && result.addresses && result.addresses.length > 0) {
-        setAuthState({
-          status: "success",
-          title: "Authentication Successful!",
-          message: "You have been successfully authenticated and connected to your wallet.",
-        });
-        debug.info("AUTH_CALLBACK", "Authentication successful");
-      } else if (result.status === "pending") {
-        // Handle pending status if needed
-        debug.warn("AUTH_CALLBACK", "Connection still pending");
-      } else {
-        throw new Error("Connection completed but no addresses found");
-      }
-    } catch (error) {
-      console.error("Auth callback error:", error);
-      debug.error("AUTH_CALLBACK", "Authentication failed", { error: (error as Error).message });
-      setAuthState({
-        status: "error",
-        title: "Authentication Failed",
-        message: (error as Error).message || "An unknown error occurred during authentication.",
-      });
-    }
-  }, [connect]);
-
-  useEffect(() => {
-    if (!hasStartedAuth.current) {
-      hasStartedAuth.current = true;
-      handleAuthCallback();
-    }
-  }, [handleAuthCallback]);
-=======
->>>>>>> ae965433
 
   // Monitor connect error
   useEffect(() => {
